name: Unix tests impl

on:
  workflow_call:
    inputs:
      os:
        required: true
        type: string
      build_type:
        required: true
        type: string

defaults:
  run:
    # micromamba activation
    shell: bash -l -eo pipefail {0}

jobs:
  build_shared_unix:
    name: Build binaries
    runs-on: ${{ inputs.os }}
    steps:
      - name: Checkout mamba repository
        uses: actions/checkout@v4
      - name: Create build environment
        uses: mamba-org/setup-micromamba@v2
        with:
          environment-file: ./dev/environment-dev.yml
          environment-name: build_env
          cache-environment: true
      - uses: hendrikmuhs/ccache-action@main
        with:
          variant: sccache
          key: ${{ github.job }}-${{ inputs.os }}
          restore-keys: |
            ccache-libmamba-${{ inputs.os }}
      - name: Build mamba
        run: |
          cmake -B build/ -G Ninja \
            --preset mamba-unix-shared-${{ inputs.build_type }}  \
            -D CMAKE_CXX_COMPILER_LAUNCHER=sccache \
            -D CMAKE_C_COMPILER_LAUNCHER=sccache \
            -D MAMBA_WARNING_AS_ERROR=ON \
            -D BUILD_LIBMAMBAPY=OFF \
            -D ENABLE_MAMBA_ROOT_PREFIX_FALLBACK=OFF
          cmake --build build/ --parallel
      - name: Show build cache statistics
        run: sccache --show-stats
      - name: Lock environment
        run: micromamba env export --explicit > build/environment.lock
      - name: Remove extra files before saving workspace
        run: find build/ -type f -name '*.o' -exec rm {} +
      - name: Save workspace
        uses: ./.github/actions/workspace
        with:
          action: save
          path: build/
          key_suffix: ${{ inputs.os }}-${{ inputs.build_type }}

  libmamba_tests_unix:
    name: libmamba tests
    needs: ["build_shared_unix"]
    runs-on: ${{ inputs.os }}
    steps:
      - name: Checkout mamba repository
        uses: actions/checkout@v4
      - name: Restore workspace
        uses: ./.github/actions/workspace
        with:
          action: restore
          path: build/
          key_suffix: ${{ inputs.os }}-${{ inputs.build_type }}
      - name: Create build environment
        uses: mamba-org/setup-micromamba@v2
        with:
          environment-file: ./build/environment.lock
          environment-name: build_env
      - name: Run solv-cpp tests
        run: |
          ./build/libmamba/ext/solv-cpp/tests/test_solv_cpp
      - name: Run libmamba tests
        run: |
          unset CONDARC  # Interferes with tests
          ./build/libmamba/tests/test_libmamba

  libmambapy_tests_unix:
    name: libmambapy tests
    needs: ["build_shared_unix"]
    runs-on: ${{ inputs.os }}
    steps:
      - name: Checkout mamba repository
        uses: actions/checkout@v4
      - name: Restore workspace
        uses: ./.github/actions/workspace
        with:
          action: restore
          path: build/
          key_suffix: ${{ inputs.os }}-${{ inputs.build_type }}
      - name: Create build environment
        uses: mamba-org/setup-micromamba@v2
        with:
          environment-file: ./build/environment.lock
          environment-name: build_env
      - name: Install libmambapy
        run: |
          cmake --install build/ --prefix "${CONDA_PREFIX}"
          # TODO add some ccache and parallelism to builds
          python -m pip install --no-deps --no-build-isolation ./libmambapy
      - name: Run libmamba Python bindings tests
        run: |
          # Only rerun flaky tests on the `main` branch
          python -m pytest libmambapy/tests/ \
              ${{ runner.debug == 'true' && '-v --capture=tee-sys' || '--exitfirst' }} \
              ${{ github.ref == 'refs/heads/main' && '--reruns 3' || '' }}

  mamba_integration_tests_unix:
    name: mamba integration tests
    needs: ["build_shared_unix"]
    runs-on: ${{ inputs.os }}
    steps:
      - name: Checkout mamba repository
        uses: actions/checkout@v4
      - name: Restore workspace
        uses: ./.github/actions/workspace
        with:
          action: restore
          path: build/
          key_suffix: ${{ inputs.os }}-${{ inputs.build_type }}
      - name: Create build environment
        uses: mamba-org/setup-micromamba@v2
        with:
          environment-file: ./build/environment.lock
          environment-name: build_env
      - name: install zsh, xonsh, fish and tcsh in linux
        if: startsWith(inputs.os, 'ubuntu')
        run: |
          sudo apt-get install zsh xonsh fish tcsh -y
      - name: Install xonsh and fish in mac
        if: startsWith(inputs.os, 'macos')
        run: |
          brew install fish xonsh
      - name: Diagnose CURL/DNS issue
        run: |
          echo 'ping -c 3 conda.anaconda.org'
          ping -c 3 conda.anaconda.org || echo 'FAILED'
          echo '--------------------------------------------------'
          echo 'ping -c 3 repo.mamba.pm'
          ping -c 3 repo.mamba.pm || echo 'FAILED'
          echo '--------------------------------------------------'
          echo 'nslookup conda.anaconda.org'
          nslookup conda.anaconda.org || echo 'FAILED'
          echo '--------------------------------------------------'
          echo 'nslookup repo.mamba.pm'
          nslookup repo.mamba.pm || echo 'FAILED'
          echo '--------------------------------------------------'
          echo 'which curl'
          which curl  || echo 'FAILED'
          echo '--------------------------------------------------'
          echo 'curl -I -vvvv https://conda.anaconda.org/conda-forge/noarch/repodata.json'
          curl -I -vvv https://conda.anaconda.org/conda-forge/noarch/repodata.json || echo 'FAILED'
          echo '--------------------------------------------------'
          echo 'curl -I -vvvv https://repo.mamba.pm/conda-forge/noarch/repodata.json'
          curl -I -vvv https://repo.mamba.pm/conda-forge/noarch/repodata.json || echo 'FAILED'

      - name: mamba python based tests
        run: |
          export TEST_MAMBA_EXE=$(pwd)/build/micromamba/mamba
          unset CONDARC  # Interferes with tests
<<<<<<< HEAD
          python -m pytest micromamba/tests/ -vvv --capture=tee-sys
=======
          # Only rerun flaky tests on the `main` branch
          python -m pytest micromamba/tests/ \
              ${{ runner.debug == 'true' && '-v --capture=tee-sys' || '--exitfirst' }} \
              ${{ github.ref == 'refs/heads/main' && '--reruns 3' || '' }}
>>>>>>> fe1fc2c7

  verify_pkg_and_auth_tests:
    name: mamba-content-trust and auth tests
    needs: ["build_shared_unix"]
    runs-on: ${{ inputs.os }}
    if: startsWith(inputs.os, 'ubuntu')
    steps:
      - name: Checkout mamba repository
        uses: actions/checkout@v4
      - name: Restore workspace
        uses: ./.github/actions/workspace
        with:
          action: restore
          path: build/
          key_suffix: ${{ inputs.os }}-${{ inputs.build_type }}
      - name: Create build environment
        uses: mamba-org/setup-micromamba@v2
        with:
          environment-file: ./build/environment.lock
          environment-name: build_env
      - name: Run tests using conda-content-trust (server side)
        shell: bash -l {0} -euo pipefail -x
        run: |
          export TEST_MAMBA_EXE=$(pwd)/build/micromamba/mamba
          export MAMBA_ROOT_PREFIX="${HOME}/micromamba"
          unset CONDARC  # Interferes with tests
          cd micromamba/test-server
          ./generate_gpg_keys.sh
          ./testserver_auth_pkg_signing.sh<|MERGE_RESOLUTION|>--- conflicted
+++ resolved
@@ -166,14 +166,10 @@
         run: |
           export TEST_MAMBA_EXE=$(pwd)/build/micromamba/mamba
           unset CONDARC  # Interferes with tests
-<<<<<<< HEAD
-          python -m pytest micromamba/tests/ -vvv --capture=tee-sys
-=======
           # Only rerun flaky tests on the `main` branch
           python -m pytest micromamba/tests/ \
               ${{ runner.debug == 'true' && '-v --capture=tee-sys' || '--exitfirst' }} \
               ${{ github.ref == 'refs/heads/main' && '--reruns 3' || '' }}
->>>>>>> fe1fc2c7
 
   verify_pkg_and_auth_tests:
     name: mamba-content-trust and auth tests
