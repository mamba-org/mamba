--- conflicted
+++ resolved
@@ -511,15 +511,12 @@
     )
 
     if (WIN32)
-<<<<<<< HEAD
         find_path(WINREG_INCLUDE_DIR NAMES "winreg/WinReg.hpp")
-=======
         find_path(
             WINREG_INCLUDE_DIR
             NAMES WinReg.hpp
             PATH_SUFFIXES winreg
         )
->>>>>>> 46d3acd3
     endif()
 
     target_include_directories(
