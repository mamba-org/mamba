--- conflicted
+++ resolved
@@ -71,15 +71,9 @@
         BuildNumberPredicate(BuildNumber ver, BinaryOperator op);
 
         friend auto equal(free_interval, free_interval) -> bool;
-<<<<<<< HEAD
         friend auto operator==(const BuildNumberPredicate& lhs, const BuildNumberPredicate& rhs)
             -> bool;
-        friend class ::fmt::formatter<BuildNumberPredicate>;
-=======
-        friend auto
-        operator==(const BuildNumberPredicate& lhs, const BuildNumberPredicate& rhs) -> bool;
         friend struct ::fmt::formatter<BuildNumberPredicate>;
->>>>>>> 333abd0e
     };
 
     auto operator==(const BuildNumberPredicate& lhs, const BuildNumberPredicate& rhs) -> bool;
