--- conflicted
+++ resolved
@@ -1262,17 +1262,13 @@
                    .set_env_var_names()
                    .description("Force use cached repodata"));
 
-<<<<<<< HEAD
-	insert(Configurable("use_index_cache", &ctx.use_index_cache)
+	      insert(Configurable("use_index_cache", &ctx.use_index_cache)
                    .group("Network")
                    .set_rc_configurable()
                    .set_env_var_names()
                    .description("Force use cached repodata"));
 
-        insert(Configurable("ssl_no_revoke", &ctx.ssl_no_revoke)
-=======
         insert(Configurable("ssl_no_revoke", &ctx.remote_fetch_params.ssl_no_revoke)
->>>>>>> fbbd6c0c
                    .group("Network")
                    .set_rc_configurable()
                    .set_env_var_names()
