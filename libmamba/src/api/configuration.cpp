// Copyright (c) 2019, QuantStack and Mamba Contributors
//
// Distributed under the terms of the BSD 3-Clause License.
//
// The full license is in the file LICENSE, distributed with this software.

#include <algorithm>
#include <iostream>
#include <regex>
#include <stdexcept>

#include <nlohmann/json.hpp>
#include <reproc++/run.hpp>

#include "mamba/api/configuration.hpp"
#include "mamba/api/info.hpp"
#include "mamba/api/install.hpp"
#include "mamba/core/environment.hpp"
#include "mamba/core/fsutil.hpp"
#include "mamba/core/output.hpp"
#include "mamba/core/transaction.hpp"
#include "mamba/core/url.hpp"

#include "spdlog/spdlog.h"

namespace mamba
{
    /************************
     * ConfigurableImplBase *
     ************************/

    namespace detail
    {
        bool ConfigurableImplBase::env_var_configured() const
        {
            if (Context::instance().no_env)
            {
                return false;
            }

            for (const auto& env_var : m_env_var_names)
            {
                if (env::get(env_var))
                {
                    return true;
                }
            }
            return false;
        }

        bool ConfigurableImplBase::env_var_active() const
        {
            return !Context::instance().no_env || (m_name == "no_env");
        }

        bool ConfigurableImplBase::rc_configured() const
        {
            return m_rc_configured && !Context::instance().no_rc;
        }
    }

    /*******************************
     * Configurable implementation *
     *******************************/

    const std::string& Configurable::name() const
    {
        return p_impl->m_name;
    }

    const std::string& Configurable::group() const
    {
        return p_impl->m_group;
    }

    Configurable&& Configurable::group(const std::string& group)
    {
        p_impl->m_group = group;
        return std::move(*this);
    }

    const std::string& Configurable::description() const
    {
        return p_impl->m_description;
    }

    Configurable&& Configurable::description(const std::string& desc)
    {
        p_impl->m_description = desc;
        return std::move(*this);
    }

    const std::string& Configurable::long_description() const
    {
        return p_impl->m_long_description.empty() ? p_impl->m_description
                                                  : p_impl->m_long_description;
    }

    Configurable&& Configurable::long_description(const std::string& desc)
    {
        p_impl->m_long_description = desc;
        return std::move(*this);
    }

    const std::vector<std::string>& Configurable::sources() const
    {
        return p_impl->m_sources;
    }

    const std::vector<std::string>& Configurable::source() const
    {
        return p_impl->m_source;
    }

    const std::set<std::string>& Configurable::needed() const
    {
        return p_impl->m_needed_configs;
    }

    Configurable&& Configurable::needs(const std::set<std::string>& names)
    {
        p_impl->m_needed_configs.insert(names.cbegin(), names.cend());
        return std::move(*this);
    }

    const std::set<std::string>& Configurable::implied() const
    {
        return p_impl->m_implied_configs;
    }

    Configurable&& Configurable::implies(const std::set<std::string>& names)
    {
        p_impl->m_implied_configs.insert(names.cbegin(), names.cend());
        return std::move(*this);
    }

    bool Configurable::rc_configurable() const
    {
        return p_impl->m_rc_configurable;
    }

    RCConfigLevel Configurable::rc_configurable_level() const
    {
        return p_impl->m_rc_configurable_policy;
    }

    Configurable&& Configurable::set_rc_configurable(RCConfigLevel level)
    {
        p_impl->m_rc_configurable = true;
        p_impl->m_rc_configurable_policy = level;

        if (level == RCConfigLevel::kTargetPrefix)
        {
            p_impl->m_needed_configs.insert("target_prefix");
        }
        else
        {
            p_impl->m_needed_configs.insert("root_prefix");
        }

        return std::move(*this);
    }

    bool Configurable::rc_configured() const
    {
        return p_impl->rc_configured();
    }

    bool Configurable::env_var_configured() const
    {
        return p_impl->env_var_configured();
    }

    bool Configurable::cli_configured() const
    {
        return p_impl->cli_configured();
    }

    bool Configurable::api_configured() const
    {
        return p_impl->m_api_configured;
    }

    bool Configurable::configured() const
    {
        return rc_configured() || env_var_configured() || cli_configured() || api_configured();
    }

    bool Configurable::env_var_active() const
    {
        return p_impl->env_var_active();
    }

    Configurable&& Configurable::set_env_var_names(const std::vector<std::string>& names)
    {
        if (names.empty())
        {
            p_impl->m_env_var_names = { "MAMBA_" + to_upper(p_impl->m_name) };
        }
        else
        {
            p_impl->m_env_var_names = names;
        }

        if (name() != "no_env")
        {
            p_impl->m_needed_configs.insert("no_env");
        }

        return std::move(*this);
    }

    bool Configurable::has_single_op_lifetime() const
    {
        return p_impl->m_single_op_lifetime;
    }

    Configurable&& Configurable::set_single_op_lifetime()
    {
        p_impl->m_single_op_lifetime = true;
        return std::move(*this);
    }

    void Configurable::reset_compute_counter()
    {
        p_impl->m_compute_counter = 0;
    }

    void Configurable::lock()
    {
        p_impl->m_lock = true;
    }

    void Configurable::free()
    {
        p_impl->m_lock = false;
    }

    bool Configurable::locked()
    {
        return p_impl->m_lock;
    }

    Configurable&& Configurable::clear_rc_values()
    {
        p_impl->clear_rc_values();
        return std::move(*this);
    }

    Configurable&& Configurable::clear_env_values()
    {
        if (env_var_configured())
        {
            for (const auto& ev : p_impl->m_env_var_names)
            {
                env::unset(ev);
            }
        }
        return std::move(*this);
    }

    Configurable&& Configurable::clear_cli_value()
    {
        p_impl->clear_cli_value();
        return std::move(*this);
    }

    Configurable&& Configurable::clear_api_value()
    {
        p_impl->m_api_configured = false;
        return std::move(*this);
    }

    Configurable&& Configurable::clear_values()
    {
        clear_rc_values();
        clear_env_values();
        clear_cli_value();
        clear_api_value();
        p_impl->set_default_value();
        return std::move(*this);
    }

    Configurable&& Configurable::set_post_context_hook(post_context_hook_type hook)
    {
        p_impl->p_post_ctx_hook = hook;
        return std::move(*this);
    }

    Configurable&& Configurable::set_rc_yaml_value(const YAML::Node& value, const std::string& source)
    {
        p_impl->set_rc_yaml_value(value, source);
        return std::move(*this);
    }

    Configurable&& Configurable::set_rc_yaml_values(
        const std::map<std::string, YAML::Node>& values,
        const std::vector<std::string>& sources
    )
    {
        p_impl->set_rc_yaml_values(values, sources);
        return std::move(*this);
    }

    Configurable&& Configurable::set_cli_yaml_value(const YAML::Node& value)
    {
        p_impl->set_cli_yaml_value(value);
        return std::move(*this);
    }

    Configurable&& Configurable::set_cli_yaml_value(const std::string& value)
    {
        p_impl->set_cli_yaml_value(value);
        return std::move(*this);
    }

    Configurable&& Configurable::set_yaml_value(const YAML::Node& value)
    {
        p_impl->set_yaml_value(value);
        return std::move(*this);
    }

    Configurable&& Configurable::set_yaml_value(const std::string& value)
    {
        p_impl->set_yaml_value(value);
        return std::move(*this);
    }

    Configurable&& Configurable::compute(int options, const ConfigurationLevel& level)
    {
        p_impl->compute(options, level);
        return std::move(*this);
    }

    bool Configurable::is_valid_serialization(const std::string& value) const
    {
        return p_impl->is_valid_serialization(value);
    }

    bool Configurable::is_sequence() const
    {
        return p_impl->is_sequence();
    }

    YAML::Node Configurable::yaml_value() const
    {
        return p_impl->yaml_value();
    }

    void Configurable::dump_json(nlohmann::json& node, const std::string& name) const
    {
        p_impl->dump_json(node, name);
    }

    /*********
     * hooks *
     *********/

    static std::string expandvars(std::string s)
    {
        if (s.find("$") == std::string::npos)
        {
            // Bail out early
            return s;
        }
        // Match $$ and ${var} where var does not contains YAML special charaters
        std::regex env_var_re(R"(\$(?:\$|\{([^\}'\"\s]+)\}))");
        for (auto matches = std::sregex_iterator(s.begin(), s.end(), env_var_re);
             matches != std::sregex_iterator();
             ++matches)
        {
            std::smatch match = *matches;
            auto var = match[1].str();
            auto val = var.empty() ? "$" : env::get(var);
            if (val)
            {
                s.replace(match[0].first, match[0].second, val.value());
                // It turns out to be unsafe to modify the string during
                // sregex_iterator iteration. Start a new search by recursing.
                return expandvars(s);
            }
        }
        return s;
    }

    namespace detail
    {
        void ssl_verify_hook(std::string& value)
        {
            bool& offline = Configuration::instance().at("offline").value<bool>();
            if (offline)
            {
                LOG_DEBUG << "SSL verification disabled by offline mode";
                value = "<false>";
                return;
            }
            if ((value == "false") || (value == "0") || (value == "<false>"))
            {
                value = "<false>";
                return;
            }

            auto& cacert = Configuration::instance().at("cacert_path").value<std::string>();
            if (!cacert.empty())
            {
                value = cacert;
                return;
            }
            else
            {
                if (value.empty() || (value == "true") || (value == "1") || (value == "<true>"))
                {
                    value = "<system>";
                }
            }
        };

        void always_softlink_hook(bool& value)
        {
            auto& config = Configuration::instance();
            auto& always_copy = config.at("always_copy").value<bool>();

            if (value && always_copy)
            {
                LOG_ERROR << "'always_softlink' and 'always_copy' are mutually exclusive.";
                throw std::runtime_error("Incompatible configuration. Aborting.");
            }
        }

        void file_spec_env_name_hook(std::string& name)
        {
            if (name.find_first_of("/\\") != std::string::npos)
            {
                throw std::runtime_error(
                    "An unexpected file-system separator was found in environment name: '" + name + "'"
                );
            }
        }

        void env_name_hook(std::string& name)
        {
            file_spec_env_name_hook(name);

            auto& config = Configuration::instance();
            auto& root_prefix = config.at("root_prefix").value<fs::u8path>();

            auto& env_name = config.at("env_name");

            auto& spec_file_env_name = config.at("spec_file_env_name");
            auto& spec_file_name = spec_file_env_name.value<std::string>();

            // Allow spec file environment name to be overriden by target prefix
            if (env_name.cli_configured() && config.at("target_prefix").cli_configured())
            {
                LOG_ERROR << "Cannot set both prefix and env name";
                throw std::runtime_error("Aborting.");
            }

            // Consider file spec environment name as env_name specified at CLI level
            if (!env_name.configured() && spec_file_env_name.configured())
            {
                name = spec_file_name;
                env_name.set_cli_value<std::string>(spec_file_name);
            }

            if (!name.empty())
            {
                fs::u8path prefix;
                if (name == "base")
                {
                    prefix = root_prefix;
                }
                else
                {
                    prefix = root_prefix / "envs" / name;
                }

                if (!config.at("target_prefix").cli_configured()
                    && config.at("env_name").cli_configured())
                {
                    config.at("target_prefix").set_cli_value<fs::u8path>(prefix);
                }

                if (!config.at("target_prefix").api_configured()
                    && config.at("env_name").api_configured())
                {
                    config.at("target_prefix").set_value(prefix);
                }
            }
        }

        void target_prefix_hook(fs::u8path& prefix)
        {
            auto& config = Configuration::instance();
            auto& root_prefix = config.at("root_prefix").value<fs::u8path>();

            if (!prefix.empty())
            {
                if (prefix.string().find_first_of("/\\") == std::string::npos)
                {
                    std::string old_prefix = prefix.string();
                    prefix = root_prefix / "envs" / prefix;
                    LOG_WARNING << unindent((R"(
                                    ')" + old_prefix
                                             + R"(' does not contain any filesystem separator.
                                    It will be handled as env name, resulting to the following
                                    'target_prefix': ')"
                                             + prefix.string() + R"('
                                    If 'target_prefix' is expressed as a relative directory to
                                    the current working directory, use './some_prefix')")
                                                .c_str());
                }
            }
            else
            {
                bool use_fallback = config.at("use_target_prefix_fallback").value<bool>();
                if (use_fallback)
                {
                    prefix = std::getenv("CONDA_PREFIX") ? std::getenv("CONDA_PREFIX") : "";
                }
            }

#ifdef _WIN32
            std::string sep = "\\";
#else
            std::string sep = "/";
#endif
            if (!prefix.empty())
            {
                prefix = rstrip(fs::weakly_canonical(env::expand_user(prefix)).string(), sep);
            }

            if ((prefix == root_prefix) && Configuration::instance().at("create_base").value<bool>())
            {
                path::touch(root_prefix / "conda-meta" / "history", true);
            }
        }

        void root_prefix_hook(fs::u8path& prefix)
        {
            auto& env_name = Configuration::instance().at("env_name");

            if (prefix.empty())
            {
                if (env::get("MAMBA_DEFAULT_ROOT_PREFIX"))
                {
                    prefix = env::get("MAMBA_DEFAULT_ROOT_PREFIX").value();
                    LOG_WARNING << unindent(R"(
                                    'MAMBA_DEFAULT_ROOT_PREFIX' is meant for testing purpose.
                                    Consider using 'MAMBA_ROOT_PREFIX' instead)");
                }
                else
                {
                    prefix = env::home_directory() / "micromamba";
                }

                if (env_name.configured())
                {
                    LOG_WARNING << "'root_prefix' set with default value: " << prefix.string();
                }

                if (fs::exists(prefix))
                {
                    if (fs::is_directory(prefix))
                    {
                        if (!fs::is_empty(prefix)
                            && (!(
                                fs::exists(prefix / "pkgs") || fs::exists(prefix / "conda-meta")
                                || fs::exists(prefix / "envs")
                            )))
                        {
                            throw std::runtime_error(fmt::format(
                                "Could not use default 'root_prefix': {}: Directory exists, is not empty and not a conda prefix.",
                                prefix.string()
                            ));
                        }
                    }
                    else
                    {
                        throw std::runtime_error(fmt::format(
                            "Could not use default 'root_prefix': {}: File is not a directory.",
                            prefix.string()
                        ));
                    }
                }

                if (env_name.configured())
                {
                    LOG_INFO << unindent(R"(
                            You have not set the 'root_prefix' environment variable.
                            To permanently modify the root prefix location, either:
                            - set the 'MAMBA_ROOT_PREFIX' environment variable
                            - use the '-r,--root-prefix' CLI option
                            - use 'micromamba shell init ...' to initialize your shell
                                (then restart or source the contents of the shell init script))");
                }
            }

            prefix = fs::weakly_canonical(env::expand_user(prefix));
        }

        void rc_loading_hook(const RCConfigLevel& level)
        {
            auto& config = Configuration::instance();
            auto& rc_files = config.at("rc_files").value<std::vector<fs::u8path>>();
            config.set_rc_values(rc_files, level);
        }

        void post_root_prefix_rc_loading()
        {
            auto& config = Configuration::instance();
            if (!Context::instance().no_rc)
            {
                rc_loading_hook(RCConfigLevel::kHomeDir);
                config.at("no_env").compute(MAMBA_CONF_FORCE_COMPUTE);
            }
        }

        void post_target_prefix_rc_loading()
        {
            auto& config = Configuration::instance();
            if (!Context::instance().no_rc)
            {
                rc_loading_hook(RCConfigLevel::kTargetPrefix);
                config.at("no_env").compute(MAMBA_CONF_FORCE_COMPUTE);
            }
        }

        mamba::log_level log_level_fallback_hook()
        {
            auto& ctx = Context::instance();

            if (ctx.json)
            {
                return mamba::log_level::off;
            }
            else if (Configuration::instance().at("verbose").configured())
            {
                switch (ctx.verbosity)
                {
                    case 0:
                        return mamba::log_level::warn;
                    case 1:
                        return mamba::log_level::info;
                    case 2:
                        return mamba::log_level::debug;
                    default:
                        return mamba::log_level::trace;
                }
            }
            else
            {
                return mamba::log_level::warn;
            }
        }

        void verbose_hook(int& lvl)
        {
            auto& ctx = Context::instance();
            ctx.verbosity = lvl;
        }

        void target_prefix_checks_hook(int& options)
        {
            auto& ctx = Context::instance();
            auto& prefix = ctx.target_prefix;

            bool no_checks = options & MAMBA_NO_PREFIX_CHECK;
            bool allow_missing = options & MAMBA_ALLOW_MISSING_PREFIX;
            bool allow_not_env = options & MAMBA_ALLOW_NOT_ENV_PREFIX;
            bool allow_existing = options & MAMBA_ALLOW_EXISTING_PREFIX;
            bool expect_existing = options & MAMBA_EXPECT_EXISTING_PREFIX;

            if (no_checks)
            {
                return;
            }

            if (prefix.empty())
            {
                if (allow_missing)
                {
                    return;
                }
                else
                {
                    LOG_ERROR << "No target prefix specified";
                    throw std::runtime_error("Aborting.");
                }
            }

            if (fs::exists(prefix))
            {
                if (!allow_existing)
                {
                    LOG_ERROR << "Not allowed pre-existing prefix: " << prefix.string();
                    throw std::runtime_error("Aborting.");
                }

                if (!fs::exists(prefix / "conda-meta") && !allow_not_env)
                {
                    LOG_ERROR << "Expected environment not found at prefix: " << prefix.string();
                    throw std::runtime_error("Aborting.");
                }
            }
            else if (expect_existing)
            {
                LOG_ERROR << "No prefix found at: " << prefix.string();
                LOG_ERROR << "Environment must first be created with \"micromamba create -n {env_name} ...\"";
                throw std::runtime_error("Aborting.");
            }
        }

        void rc_files_hook(std::vector<fs::u8path>& files)
        {
            auto& ctx = Context::instance();

            if (!files.empty())
            {
                if (ctx.no_rc)
                {
                    LOG_ERROR << "Configuration files disabled by 'no_rc'";
                    throw std::runtime_error("Incompatible configuration. Aborting.");
                }
                for (auto& f : files)
                {
                    f = env::expand_user(f);
                    if (!fs::exists(f))
                    {
                        LOG_ERROR << "Configuration file specified but does not exist at '"
                                  << f.string() << "'";
                        throw std::runtime_error("Aborting.");
                    }
                }
            }
        }

        void experimental_hook(bool& value)
        {
            if (value)
            {
                LOG_WARNING << "Experimental mode enabled";
            }
        }

        void debug_hook(bool& value)
        {
            if (value)
            {
                LOG_WARNING << "Debug mode enabled";
            }
        }

        void print_config_only_hook(bool& value)
        {
            if (value)
            {
                if (!Configuration::instance().at("debug").value<bool>())
                {
                    LOG_ERROR << "Debug mode required to use 'print_config_only'";
                    throw std::runtime_error("Aborting.");
                }
                Configuration::instance().at("quiet").set_value(true);
                Configuration::instance().at("json").set_value(false);
            }
        }

        void print_context_only_hook(bool& value)
        {
            if (value)
            {
                if (!Configuration::instance().at("debug").value<bool>())
                {
                    LOG_ERROR << "Debug mode required to use 'print_context_only'";
                    throw std::runtime_error("Aborting.");
                }
                Configuration::instance().at("quiet").set_value(true);
                Configuration::instance().at("json").set_value(false);
            }
        }

        std::vector<fs::u8path> fallback_envs_dirs_hook()
        {
            return { Context::instance().root_prefix / "envs" };
        }

        void envs_dirs_hook(std::vector<fs::u8path>& dirs)
        {
            for (auto& d : dirs)
            {
                d = fs::weakly_canonical(env::expand_user(d)).string();
                if (fs::exists(d) && !fs::is_directory(d))
                {
                    LOG_ERROR << "Env dir specified is not a directory: " << d.string();
                    throw std::runtime_error("Aborting.");
                }
            }
        }

        std::vector<fs::u8path> fallback_pkgs_dirs_hook()
        {
            std::vector<fs::u8path> paths = { Context::instance().root_prefix / "pkgs",
                                              env::home_directory() / ".mamba" / "pkgs" };
#ifdef _WIN32
            auto appdata = env::get("APPDATA");
            if (appdata)
            {
                paths.push_back(fs::u8path(appdata.value()) / ".mamba" / "pkgs");
            }
#endif
            return paths;
        }

        void pkgs_dirs_hook(std::vector<fs::u8path>& dirs)
        {
            for (auto& d : dirs)
            {
                d = fs::weakly_canonical(env::expand_user(d)).string();
                if (fs::exists(d) && !fs::is_directory(d))
                {
                    LOG_ERROR << "Packages dir specified is not a directory: " << d.string();
                    throw std::runtime_error("Aborting.");
                }
            }
        }

        void download_threads_hook(std::size_t& value)
        {
            if (!value)
            {
                throw std::runtime_error(fmt::format(
                    "Number of download threads as to be positive (currently set to {})",
                    value
                ));
            }
        }

        void extract_threads_hook()
        {
            DownloadExtractSemaphore::set_max(Context::instance().extract_threads);
        }
    }

    fs::u8path get_conda_root_prefix()
    {
        std::vector<std::string> args = { "conda", "config", "--show", "root_prefix", "--json" };
        std::string out, err;
        auto [status, ec] = reproc::run(
            args,
            reproc::options{},
            reproc::sink::string(out),
            reproc::sink::string(err)
        );

        if (ec)
        {
            LOG_ERROR << "Conda root prefix not found using 'conda config' command";
            throw std::runtime_error("Aborting.");
        }
        else
        {
            auto j = nlohmann::json::parse(out);
            return j.at("root_prefix").get<std::string>();
        }
    }

    void use_conda_root_prefix(bool force)
    {
        if (!Configuration::instance().at("root_prefix").configured() || force)
        {
            env::set("MAMBA_ROOT_PREFIX", get_conda_root_prefix().string());
        }
    }

    /************
     * printers *
     ************/

    namespace nl = nlohmann;

    namespace detail
    {
        bool has_config_name(const std::string& file)
        {
            const auto filename = fs::u8path(file).filename();
            return filename == ".condarc" || filename == "condarc" || filename == ".mambarc"
                   || filename == "mambarc" || ends_with(file, ".yml") || ends_with(file, ".yaml");
        }

        bool is_config_file(const fs::u8path& path)
        {
            return fs::exists(path) && (!fs::is_directory(path)) && has_config_name(path.string());
        }

        void print_node(YAML::Emitter& out, YAML::Node value, YAML::Node source, bool show_source);

        void
        print_scalar_node(YAML::Emitter& out, YAML::Node value, YAML::Node source, bool show_source)
        {
            out << value;

            if (show_source)
            {
                if (source.IsScalar())
                {
                    out << YAML::Comment("'" + source.as<std::string>() + "'");
                }
                else
                {
                    auto srcs = source.as<std::vector<std::string>>();
                    std::string comment = "'" + srcs.at(0) + "'";
                    for (std::size_t i = 1; i < srcs.size(); ++i)
                    {
                        comment += " > '" + srcs.at(i) + "'";
                    }
                    out << YAML::Comment(comment);
                }
            }
        }

        void print_seq_node(YAML::Emitter& out, YAML::Node value, YAML::Node source, bool show_source)
        {
            if (value.size() > 0)
            {
                out << YAML::BeginSeq;
                for (std::size_t n = 0; n < value.size(); ++n)
                {
                    print_node(out, value[n], source[n], show_source);
                }
                out << YAML::EndSeq;
            }
            else
            {
                out << YAML::_Null();
                if (show_source)
                {
                    out << YAML::Comment("'default'");
                }
            }
        }

        void print_map_node(YAML::Emitter& out, YAML::Node value, YAML::Node source, bool show_source)
        {
            out << YAML::BeginMap;
            for (auto n : value)
            {
                auto key = n.first.as<std::string>();
                out << YAML::Key << n.first;
                out << YAML::Value;

                print_node(out, n.second, source[key], show_source);
            }
            out << YAML::EndMap;
        }

        void print_node(YAML::Emitter& out, YAML::Node value, YAML::Node source, bool show_source)
        {
            if (value.IsScalar())
            {
                print_scalar_node(out, value, source, show_source);
            }
            if (value.IsSequence())
            {
                print_seq_node(out, value, source, show_source);
            }
            if (value.IsMap())
            {
                print_map_node(out, value, source, show_source);
            }
        }

        void print_configurable(YAML::Emitter& out, const Configurable& config, bool show_source)
        {
            auto value = config.yaml_value();
            auto source = YAML::Node(config.source());
            print_node(out, value, source, show_source);
        }

        void print_group_title(YAML::Emitter& out, const std::string& name)
        {
            auto group_title = name + " Configuration";
            auto blk_size = 52 - group_title.size();
            auto prepend_blk = blk_size / 2;
            auto append_blk = blk_size - prepend_blk;

            out << YAML::Comment(std::string(54, '#')) << YAML::Newline;
            out << YAML::Comment(
                "#" + std::string(prepend_blk, ' ') + group_title + std::string(append_blk, ' ') + "#"
            ) << YAML::Newline;
            out << YAML::Comment(std::string(54, '#'));
        }

        void dump_configurable(nl::json& node, const Configurable& c, const std::string& name)
        {
            c.dump_json(node, name);
        }
    }

    /********************************
     * Configuration implementation *
     ********************************/

    Configuration::Configuration()
    {
        set_configurables();
    }

    void Configuration::set_configurables()
    {
        auto& ctx = Context::instance();

        // Basic
        insert(Configurable("root_prefix", &ctx.root_prefix)
                   .group("Basic")
                   .set_env_var_names()
                   .needs({ "create_base", "rc_files" })
                   .description("Path to the root prefix")
                   .set_post_merge_hook(detail::root_prefix_hook)
                   .set_post_context_hook(detail::post_root_prefix_rc_loading));

        insert(Configurable("create_base", false)
                   .group("Basic")
                   .set_single_op_lifetime()
                   .description("Define if base environment will be initialized empty"));

        insert(Configurable("target_prefix", &ctx.target_prefix)
                   .group("Basic")
                   .set_env_var_names()
                   .needs({ "root_prefix",
                            "envs_dirs",
                            "env_name",
                            "spec_file_env_name",
                            "use_target_prefix_fallback" })
                   .set_single_op_lifetime()
                   .description("Path to the target prefix")
                   .set_post_merge_hook(detail::target_prefix_hook)
                   .set_post_context_hook(detail::post_target_prefix_rc_loading));

        insert(Configurable("use_target_prefix_fallback", true)
                   .group("Basic")
                   .set_single_op_lifetime()
                   .description("Fallback to the current target prefix or not"));

        insert(Configurable("target_prefix_checks", MAMBA_NO_PREFIX_CHECK)
                   .group("Basic")
                   .needs({ "target_prefix", "rc_files" })
                   .description("The type of checks performed on the target prefix")
                   .set_single_op_lifetime()
                   .set_post_merge_hook(detail::target_prefix_checks_hook));

        insert(Configurable("env_name", std::string(""))
                   .group("Basic")
                   .needs({ "root_prefix", "spec_file_env_name" })
                   .set_single_op_lifetime()
                   .set_post_merge_hook(detail::env_name_hook)
                   .description("Name of the target prefix"));

        insert(Configurable("envs_dirs", &ctx.envs_dirs)
                   .group("Basic")
                   .set_rc_configurable(RCConfigLevel::kHomeDir)
                   .set_env_var_names({ "CONDA_ENVS_DIRS" })
                   .needs({ "root_prefix" })
                   .set_fallback_value_hook(detail::fallback_envs_dirs_hook)
                   .set_post_merge_hook(detail::envs_dirs_hook)
                   .description("Possible locations of named environments"));

        insert(Configurable("pkgs_dirs", &ctx.pkgs_dirs)
                   .group("Basic")
                   .set_rc_configurable()
                   .set_env_var_names({ "CONDA_PKGS_DIRS" })
                   .needs({ "root_prefix" })
                   .set_fallback_value_hook(detail::fallback_pkgs_dirs_hook)
                   .set_post_merge_hook(detail::pkgs_dirs_hook)
                   .description("Possible locations of packages caches"));

        insert(Configurable("platform", &ctx.platform)
                   .group("Basic")
                   .set_rc_configurable()
                   .set_env_var_names({ "CONDA_SUBDIR", "MAMBA_PLATFORM" })
                   .description("The platform description")
                   .long_description(unindent(R"(
                        The plaftorm description points what channels
                        subdir/platform have to be fetched for package solving.
                        This can be 'linux-64' or similar.)")));

        insert(Configurable("spec_file_env_name", std::string(""))
                   .group("Basic")
                   .needs({ "file_specs", "root_prefix" })
                   .set_single_op_lifetime()
                   .set_post_merge_hook(detail::file_spec_env_name_hook)
                   .description("Name of the target prefix, specified in a YAML spec file"));

        insert(Configurable("specs", std::vector<std::string>({}))
                   .group("Basic")
                   .needs({ "file_specs" })  // explicit file specs overwrite current specs
                   .set_single_op_lifetime()
                   .description("Packages specification"));

        insert(Configurable("others_pkg_mgrs_specs", std::vector<detail::other_pkg_mgr_spec>({}))
                   .group("Basic")
                   .set_single_op_lifetime()
                   .description("Others package managers specifications"));

        insert(Configurable("experimental", &ctx.experimental)
                   .group("Basic")
                   .description("Enable experimental features")
                   .set_rc_configurable()
                   .set_env_var_names()
                   .long_description(unindent(R"(
                        Enable experimental features that may be still.
                        under active development and not stable yet.)"))
                   .set_post_merge_hook(detail::experimental_hook));

        insert(Configurable("debug", &ctx.debug)
                   .group("Basic")
                   .set_env_var_names()
                   .description("Turn on the debug mode")
                   .long_description(unindent(R"(
                        Turn on the debug mode that allow introspection
                        in intermediate steps of the operation called.
                        Debug features may/will interrupt the operation,
                        if you only need further logs refer to 'verbose'.)"))
                   .set_post_merge_hook(detail::debug_hook));

        // Channels
        insert(Configurable("channels", &ctx.channels)
                   .group("Channels")
                   .set_rc_configurable()
                   .set_env_var_names({ "CONDA_CHANNELS" })
                   .description("Define the list of channels")
                   .needs({ "file_specs" })
                   .long_description(unindent(R"(
                        The list of channels where the packages will be searched for.
                        See also 'channel_priority'.)"))
                   .set_post_merge_hook(detail::channels_hook));

        insert(Configurable("channel_alias", &ctx.channel_alias)
                   .group("Channels")
                   .set_rc_configurable()
                   .set_env_var_names()
                   .description("The prepended url location to associate with channel names"));

        insert(Configurable("default_channels", &ctx.default_channels)
                   .group("Channels")
                   .set_rc_configurable()
                   .set_env_var_names()
                   .description("Default channels used")
                   .long_description(unindent(R"(
                        The list of channel names and/or urls used for the 'defaults'
                        multichannel.)")));

        insert(Configurable("custom_channels", &ctx.custom_channels)
                   .group("Channels")
                   .set_rc_configurable()
                   .set_env_var_names()
                   .description("Custom channels")
                   .long_description("A dictionary with name: url to use for custom channels."));

        insert(Configurable("custom_multichannels", &ctx.custom_multichannels)
                   .group("Channels")
                   .set_rc_configurable()
                   .description("Custom multichannels")
                   .long_description(
                       "A dictionary with name: list of names/urls to use for custom multichannels."
                   ));

        insert(Configurable("override_channels_enabled", &ctx.override_channels_enabled)
                   .group("Channels")
                   .set_rc_configurable()
                   .set_env_var_names()
                   .description("Permit use of the --overide-channels command-line flag"));

        insert(Configurable("repodata_use_zst", &ctx.repodata_use_zst)
                   .group("Repodata")
                   .set_rc_configurable()
                   .description("Use zstd encoded repodata when fetching"));

        insert(Configurable("repodata_has_zst", &ctx.repodata_has_zst)
                   .group("Repodata")
                   .set_rc_configurable()
                   .description("Channels that have zstd encoded repodata (saves a HEAD request)"));

        // Network
        insert(Configurable("cacert_path", std::string(""))
                   .group("Network")
                   .set_rc_configurable()
                   .set_env_var_names()
                   .description("Path (file or directory) SSL certificate(s)")
                   .long_description(unindent(R"(
                        Path (file or directory) SSL certificate(s) to use whe
                        'ssl_verify' in turned on but not set with path to certs.
                        WARNING: overrides 'ssl_verify' if provided and 'ssl_verify'
                        also contains a path to SSL certificates.)")));

        insert(Configurable("local_repodata_ttl", &ctx.local_repodata_ttl)
                   .group("Network")
                   .set_rc_configurable()
                   .description("Repodata time-to-live")
                   .long_description(unindent(R"(
                        For a value of 0, always fetch remote repodata (HTTP 304
                        responses respected).
                        For a value of 1, respect the HTTP Cache-Control max-age header.
                        Any other positive integer values is the number of seconds to
                        locally cache repodata before checking the remote server for
                        an update.)")));

        insert(Configurable("offline", &ctx.offline)
                   .group("Network")
                   .set_rc_configurable()
                   .set_env_var_names()
                   .description("Force use cached repodata"));

        insert(Configurable("ssl_no_revoke", &ctx.ssl_no_revoke)
                   .group("Network")
                   .set_rc_configurable()
                   .set_env_var_names()
                   .description("SSL certificate revocation checks")
                   .long_description(unindent(R"(
                        This option tells curl to disable certificate revocation checks.
                        It's only working for Windows back-end.
                        WARNING: this option loosens the SSL security.)")));

        insert(Configurable("ssl_verify", &ctx.ssl_verify)
                   .group("Network")
                   .set_rc_configurable()
                   .set_env_var_names()
                   .description("Verify SSL certificates for HTTPS requests")
                   .long_description(unindent(R"(
                        'ssl_verify' can be either an empty string (regular SSL verification),
                        the string "<false>" to indicate no SSL verification, or a path to
                        a directory with cert files, or a cert file..)"))
                   .needs({ "cacert_path", "offline" })
                   .set_post_merge_hook(detail::ssl_verify_hook));

        insert(Configurable("proxy_servers", &ctx.proxy_servers)
                   .group("Network")
                   .set_rc_configurable()
                   .description("Use a proxy server for network connections")
                   .long_description(unindent(R"(
                        'proxy_servers' should be a dictionary where the key is either in the form of
                        scheme://hostname or just a scheme for which the proxy server should be used and
                        the value is the url of the proxy server, optionally with username and password
                        in the form of scheme://username:password@hostname.)")));

        insert(Configurable("remote_connect_timeout_secs", &ctx.connect_timeout_secs)
                   .group("Network")
                   .set_rc_configurable()
                   .set_env_var_names()
                   .description(
                       "The number seconds conda will wait for your client to establish a connection to a remote url resource."
                   ));

        insert(Configurable("remote_backoff_factor", &ctx.retry_backoff)
                   .group("Network")
                   .set_rc_configurable()
                   .set_env_var_names()
                   .description("The factor determines the time HTTP connection should wait for attempt."
                   ));

        insert(Configurable("remote_max_retries", &ctx.max_retries)
                   .group("Network")
                   .set_rc_configurable()
                   .set_env_var_names()
                   .description("The maximum number of retries each HTTP connection should attempt."));


        // Solver
        insert(Configurable("channel_priority", &ctx.channel_priority)
                   .group("Solver")
                   .set_rc_configurable()
                   .set_env_var_names()
                   .description("Define the channel priority ('strict' or 'disabled')")
                   .long_description(unindent(R"(
                        Accepts values of 'strict' and 'disabled'. The default
                        value is 'strict'. With strict channel priority, packages in lower
                        priority channels are not considered if a package with the same name
                        appears in a higher priority channel.
                        With channel priority disabled, package version takes precedence, and the
                        configured priority of channels is used only to break ties. In
                        previous versions of conda, this parameter was configured as either
                        True or False. True is now an alias to 'flexible'.)")));

        insert(Configurable("explicit_install", false)
                   .group("Solver")
                   .description("Use explicit install instead of solving environment"));

        insert(Configurable("file_specs", std::vector<std::string>({}))
                   .group("Solver")
                   .set_post_merge_hook(detail::file_specs_hook)
                   .description("File (yaml, explicit or plain)"));

        insert(Configurable("no_pin", false)
                   .group("Solver")
                   .set_env_var_names()
                   .description("Ignore pinned packages"));

        insert(Configurable("no_py_pin", false)
                   .group("Solver")
                   .set_rc_configurable()
                   .set_env_var_names()
                   .description("Do not automatically pin Python")
                   .long_description(unindent(R"(
                        Do not automatically pin Python when not present in
                        the packages specifications, which is the default
                        behavior.)")));

        insert(Configurable("add_pip_as_python_dependency", &ctx.add_pip_as_python_dependency)
                   .group("Solver")
                   .set_rc_configurable()
                   .set_env_var_names()
                   .description("Add pip as a Python dependency")
                   .long_description("Automatically add pip as a Python dependency"));

        insert(Configurable("pinned_packages", &ctx.pinned_packages)
                   .group("Solver")
                   .set_rc_configurable()
                   .set_env_var_names()
                   .description("A list of package specs to pin for every environment resolution"));

        insert(Configurable("freeze_installed", false)
                   .group("Solver")
                   .description("Freeze already installed dependencies"));

        insert(
            Configurable("force_reinstall", false).group("Solver").description("Force reinstall of package")
        );

        insert(Configurable("no_deps", false)
                   .group("Solver")
                   .description("Do not install dependencies. This WILL lead to broken environments "
                                "and inconsistent behavior. Use at your own risk"));

        insert(
            Configurable("only_deps", false).group("Solver").description("Only install dependencies")
        );

        insert(Configurable("categories", std::vector<std::string>({ "main" }))
                   .group("Solver")
                   .description("Package categories to consider when installing from a lock file"));

        insert(Configurable("retry_clean_cache", false)
                   .group("Solver")
                   .set_env_var_names()
                   .description("If solve fails, try to fetch updated repodata"));

        insert(Configurable("allow_uninstall", &ctx.allow_uninstall)
                   .group("Solver")
                   .set_rc_configurable()
                   .set_env_var_names()
                   .description("Allow uninstall when installing or updating packages. Default is true."
                   ));

        insert(Configurable("allow_downgrade", &ctx.allow_downgrade)
                   .group("Solver")
                   .set_rc_configurable()
                   .set_env_var_names()
                   .description("Allow downgrade when installing packages. Default is false."));

        // Extract, Link & Install
        insert(Configurable("download_threads", &ctx.download_threads)
                   .group("Extract, Link & Install")
                   .set_rc_configurable()
                   .set_env_var_names()
                   .set_post_merge_hook(detail::download_threads_hook)
                   .description("Defines the number of threads for package download")
                   .long_description(unindent(R"(
                        Defines the number of threads for package download.
                        It has to be strictly positive.)")));

        insert(Configurable("extract_threads", &ctx.extract_threads)
                   .group("Extract, Link & Install")
                   .set_rc_configurable()
                   .set_env_var_names()
                   .set_post_context_hook(detail::extract_threads_hook)
                   .description("Defines the number of threads for package extraction")
                   .long_description(unindent(R"(
                        Defines the number of threads for package extraction.
                        Positive number gives the number of threads, negative number gives
                        host max concurrency minus the value, zero (default) is the host max
                        concurrency value.)")));

        insert(Configurable("allow_softlinks", &ctx.allow_softlinks)
                   .group("Extract, Link & Install")
                   .set_rc_configurable()
                   .set_env_var_names()
                   .description("Allow to use soft-links when hard-links are not possible")
                   .long_description(unindent(R"(
                        Allow to use soft-links (symlinks) when hard-links are not possible,
                        such as when installing on a different filesystem than the one that
                        the package cache is on.)")));

        insert(Configurable("always_copy", &ctx.always_copy)
                   .group("Extract, Link & Install")
                   .set_rc_configurable()
                   .set_env_var_names()
                   .description("Use copy instead of hard-link")
                   .long_description(unindent(R"(
                        Register a preference that files be copied into a prefix during
                        install rather than hard-linked.)")));

        insert(Configurable("always_softlink", &ctx.always_softlink)
                   .group("Extract, Link & Install")
                   .set_rc_configurable()
                   .set_env_var_names()
                   .needs({ "always_copy" })
                   .set_post_merge_hook(detail::always_softlink_hook)
                   .description("Use soft-link instead of hard-link")
                   .long_description(unindent(R"(
                        Register a preference that files be soft-linked (symlinked) into a
                        prefix during install rather than hard-linked. The link source is the
                        package cache from where the package is being linked.
                        !WARNING: Using this option can result in corruption of long-lived
                        environments due to broken links (deleted cache).)")));

        insert(Configurable("shortcuts", &ctx.shortcuts)
                   .group("Extract, Link & Install")
                   .set_rc_configurable()
                   .set_env_var_names()
                   .description(
                       "Install start-menu shortcuts on Windows (not implemented on Linux / macOS)"
                   ));

        insert(Configurable("safety_checks", &ctx.safety_checks)
                   .group("Extract, Link & Install")
                   .set_rc_configurable()
                   .set_env_var_names({ "CONDA_SAFETY_CHECKS", "MAMBA_SAFETY_CHECKS" })
                   .description("Safety checks policy ('enabled', 'warn', or 'disabled')")
                   .long_description(unindent(R"(
                        Enforce available safety guarantees during package installation. The
                        value must be one of 'enabled', 'warn', or 'disabled'.)")));

        insert(Configurable("extra_safety_checks", &ctx.extra_safety_checks)
                   .group("Extract, Link & Install")
                   .set_rc_configurable()
                   .set_env_var_names({ "CONDA_EXTRA_SAFETY_CHECKS", "MAMBA_EXTRA_SAFETY_CHECKS" })
                   .description("Run extra verifications on packages")
                   .long_description(unindent(R"(
                        Spend extra time validating package contents. Currently, runs sha256
                        verification on every file within each package during installation.)")));

        insert(Configurable("verify_artifacts", &ctx.verify_artifacts)
                   .group("Extract, Link & Install")
                   .set_rc_configurable()
                   .set_env_var_names()
                   .description("Run verifications on packages signatures")
                   .long_description(unindent(R"(
                        Spend extra time validating package contents. It consists of running
                        cryptographic verifications on channels and packages metadata.)")));

        insert(Configurable("lock_timeout", &ctx.lock_timeout)
                   .group("Extract, Link & Install")
                   .set_rc_configurable()
                   .set_env_var_names()
                   .description("Lockfile timeout")
                   .long_description(unindent(R"(
                        Lockfile timeout for blocking mode when waiting for another process
                        to release the path. Default is 0 (no timeout))")));

        insert(Configurable("use_lockfiles", &ctx.use_lockfiles)
                   .group("Extract, Link & Install")
                   .set_rc_configurable()
                   .set_env_var_names()
                   .description("Enable or disable the usage of filesystem lockfiles for shared resources")
                   .long_description(unindent(R"(
                        By default, mamba uses lockfiles on the filesystem to synchronize access to
                        shared resources for multiple mamba processes (such as the package cache).
                        However, some filesystems do not support file locking and locks do not always
                        make sense - like when on an HPC.  Default is true (use a lockfile)")));

        insert(Configurable("compile_pyc", &ctx.compile_pyc)
                   .group("Extract, Link & Install")
                   .set_rc_configurable()
                   .set_env_var_names()
                   .description("Defines if PYC files will be compiled or not"));

        // Output, Prompt and Flow
        insert(Configurable("always_yes", &ctx.always_yes)
                   .group("Output, Prompt and Flow Control")
                   .set_rc_configurable()
                   .set_env_var_names()
                   .description("Automatically answer yes on prompted questions"));

        insert(Configurable("auto_activate_base", &ctx.auto_activate_base)
                   .group("Output, Prompt and Flow Control")
                   .set_rc_configurable()
                   .set_env_var_names()
                   .description("Automatically activate the base env")
                   .long_description(unindent(R"(
                        Automatically activate the base environment during shell
                        initialization.)")));

        insert(Configurable("dry_run", &ctx.dry_run)
                   .group("Output, Prompt and Flow Control")
                   .set_env_var_names()
                   .description("Only display what would have been done"));

        insert(Configurable("download_only", &ctx.download_only)
                   .group("Output, Prompt and Flow Control")
                   .set_env_var_names()
                   .description("Only download and extract packages, do not link them into environment."
                   ));

        insert(Configurable("log_level", &ctx.logging_level)
                   .group("Output, Prompt and Flow Control")
                   .set_rc_configurable()
                   .set_env_var_names()
                   .needs({ "json", "verbose" })
                   .description("Set the log level")
                   .set_fallback_value_hook(detail::log_level_fallback_hook)
                   .long_description(unindent(R"(
                            Set globally the log level of all loggers. Log level can
                            be one of {'off', 'fatal', 'error', 'warning', 'info',
                            'debug', 'trace'}.)")));

        insert(Configurable("log_backtrace", &ctx.log_backtrace)
                   .group("Output, Prompt and Flow Control")
                   .set_rc_configurable()
                   .set_env_var_names()
                   .description("Set the log backtrace size")
                   .long_description(unindent(R"(
                            Set the log backtrace size. It will replay the n last
                            logs if an error is thrown during the execution.)")));

        insert(Configurable("log_pattern", &ctx.log_pattern)
                   .group("Output, Prompt and Flow Control")
                   .set_rc_configurable()
                   .set_env_var_names()
                   .description("Set the log pattern")
                   .long_description(unindent(R"(
                            Set the log pattern.)")));

        insert(Configurable("json", &ctx.json)
                   .group("Output, Prompt and Flow Control")
                   .set_rc_configurable()
                   .needs({ "print_config_only", "print_context_only" })
                   .set_env_var_names()
                   .description("Report all output as json"));

        insert(Configurable("changeps1", &ctx.change_ps1)
                   .group("Output, Prompt and Flow Control")
                   .set_rc_configurable()
                   .set_env_var_names()
                   .description(
                       "When using activate, change the command prompt ($PS1) to include the activated environment."
                   ));

        insert(Configurable("shell_completion", &ctx.shell_completion)
                   .group("Output, Prompt and Flow Control")
                   .set_rc_configurable()
                   .set_env_var_names()
                   .description(
                       "Enable or disable shell autocompletion (currently works for bash and zsh)."
                   ));

        insert(Configurable("env_prompt", &ctx.env_prompt)
                   .group("Output, Prompt and Flow Control")
                   .set_rc_configurable()
                   .set_env_var_names()
                   .description("Template for prompt modification based on the active environment.")
                   .long_description(unindent(R"(
                        Currently supported template variables are '{prefix}', '{name}', and '{default_env}'.
                        '{prefix}' is the absolute path to the active environment. '{name}' is the basename
                        of the active environment prefix. '{default_env}' holds the value of '{name}' if the
                        active environment is a named environment ('-n' flag), or otherwise holds the value
                        of '{prefix}'.)")));

        insert(Configurable("print_config_only", false)
                   .group("Output, Prompt and Flow Control")
                   .needs({ "debug" })
                   .set_post_merge_hook(detail::print_config_only_hook)
                   .description("Print the context after loading the config. Allow ultra-dry runs"));

        insert(Configurable("print_context_only", false)
                   .group("Output, Prompt and Flow Control")
                   .needs({ "debug" })
                   .set_post_merge_hook(detail::print_context_only_hook)
                   .description("Print the context after loading the config. Allow ultra-dry runs"));

        insert(Configurable("show_banner", true)
                   .group("Output, Prompt and Flow Control")
                   .set_rc_configurable()
                   .set_env_var_names()
                   .needs({ "quiet", "json" })
                   .set_single_op_lifetime()
                   .description("Show the banner"));

        insert(Configurable("show_all_configs", false)
                   .group("Output, Prompt and Flow Control")
                   .description("Display all configs, including not rc configurable"));

        insert(Configurable("show_all_rc_configs", false)
                   .group("Output, Prompt and Flow Control")
                   .description("Display all rc configurable configs"));

        insert(Configurable("show_config_descriptions", false)
                   .group("Output, Prompt and Flow Control")
                   .description("Display configs descriptions"));

        insert(Configurable("show_config_groups", false)
                   .group("Output, Prompt and Flow Control")
                   .description("Display configs groups"));

        insert(Configurable("show_config_long_descriptions", false)
                   .group("Output, Prompt and Flow Control")
                   .description("Display configs long descriptions"));

        insert(Configurable("show_config_sources", false)
                   .group("Output, Prompt and Flow Control")
                   .description("Display all configs sources"));

        insert(Configurable("show_config_values", false)
                   .group("Output, Prompt and Flow Control")
                   .description("Display configs values"));

        insert(Configurable("quiet", &ctx.quiet)
                   .group("Output, Prompt and Flow Control")
                   .set_rc_configurable()
                   .set_env_var_names()
                   .needs({ "json", "print_config_only", "print_context_only" })
                   .description("Set quiet mode (print less output)"));

        insert(Configurable("verbose", 0)
                   .group("Output, Prompt and Flow Control")
                   .set_post_merge_hook(detail::verbose_hook)
                   .description("Set the verbosity")
                   .long_description(unindent(R"(
                    Set the verbosity of .
                    The verbosity represent the information
                    given to the user about the operation asked for.
                    This information is printed to stdout and should
                    not be considered as logs (see log_level).)")));

        // Config
        insert(Configurable("rc_files", std::vector<fs::u8path>({}))
                   .group("Config sources")
                   .set_env_var_names({ "MAMBARC", "CONDARC" })
                   .needs({ "no_rc" })
                   .set_post_merge_hook(detail::rc_files_hook)
                   .description("Paths to the configuration files to use"));

        insert(Configurable("override_rc_files", true)
                   .group("Config sources")
                   .set_env_var_names()
                   .description("Whether to override rc files by highest precedence"));

        insert(Configurable("no_rc", &ctx.no_rc)
                   .group("Config sources")
                   .set_env_var_names()
                   .description("Disable the use of configuration files"));

        insert(Configurable("no_env", &ctx.no_env)
                   .group("Config sources")
                   .set_env_var_names()
                   .description("Disable the use of environment variables"));
    }

    Configuration::~Configuration() = default;

    void Configuration::reset_configurables()
    {
        m_config.clear();
        m_config_order.clear();
        set_configurables();
    }

    auto Configuration::get_grouped_config() -> std::vector<grouped_config_type>
    {
        std::map<std::string, std::vector<Configurable*>> map;
        std::vector<std::pair<std::string, std::vector<Configurable*>>> res;
        std::vector<std::string> group_order;

        for (auto& name : m_config_order)
        {
            auto& c = m_config.at(name);

            if (map.count(c.group()) == 0)
            {
                group_order.push_back(c.group());
            }
            map[c.group()].push_back(&c);
        }

        for (auto& g : group_order)
        {
            res.push_back({ g, map.at(g) });
        }

        return res;
    }

    std::vector<fs::u8path> Configuration::compute_default_rc_sources(const RCConfigLevel& level)
    {
        auto& ctx = Context::instance();

        std::vector<fs::u8path> system;
        if constexpr (on_mac || on_linux)
        {
            system = { "/etc/conda/.condarc",       "/etc/conda/condarc",
                       "/etc/conda/condarc.d/",     "/etc/conda/.mambarc",
                       "/var/lib/conda/.condarc",   "/var/lib/conda/condarc",
                       "/var/lib/conda/condarc.d/", "/var/lib/conda/.mambarc" };
        }
        else
        {
            system = { "C:\\ProgramData\\conda\\.condarc",
                       "C:\\ProgramData\\conda\\condarc",
                       "C:\\ProgramData\\conda\\condarc.d",
                       "C:\\ProgramData\\conda\\.mambarc" };
        }

        std::vector<fs::u8path> root = { ctx.root_prefix / ".condarc",
                                         ctx.root_prefix / "condarc",
                                         ctx.root_prefix / "condarc.d",
                                         ctx.root_prefix / ".mambarc" };

        std::vector<fs::u8path> home = { env::home_directory() / ".conda/.condarc",
                                         env::home_directory() / ".conda/condarc",
                                         env::home_directory() / ".conda/condarc.d",
                                         env::home_directory() / ".condarc",
                                         env::home_directory() / ".mambarc" };

        std::vector<fs::u8path> prefix = { ctx.target_prefix / ".condarc",
                                           ctx.target_prefix / "condarc",
                                           ctx.target_prefix / "condarc.d",
                                           ctx.target_prefix / ".mambarc" };

        std::vector<fs::u8path> sources;

        if (level >= RCConfigLevel::kSystemDir)
        {
            sources.insert(sources.end(), system.begin(), system.end());
        }
        if ((level >= RCConfigLevel::kRootPrefix) && !ctx.root_prefix.empty())
        {
            sources.insert(sources.end(), root.begin(), root.end());
        }
        if (level >= RCConfigLevel::kHomeDir)
        {
            sources.insert(sources.end(), home.begin(), home.end());
        }
        if ((level >= RCConfigLevel::kTargetPrefix) && !ctx.target_prefix.empty())
        {
            sources.insert(sources.end(), prefix.begin(), prefix.end());
        }

        // Sort by precedence
        std::reverse(sources.begin(), sources.end());

        return sources;
    }

    void Configuration::load()
    {
        spdlog::set_level(spdlog::level::n_levels);
        spdlog::flush_on(spdlog::level::n_levels);
        // Hard-coded value assuming it's enough to store the logs emitted
        // before setting the log level, flushing the backtrace and setting
        // its new capacity
        spdlog::enable_backtrace(500);

        LOG_DEBUG << "Loading configuration";

        clear_rc_sources();
        clear_rc_values();

        compute_loading_sequence();
        reset_compute_counters();

        m_load_lock = true;
        for (auto& c : m_loading_sequence)
        {
            at(c).compute();
        }
        m_load_lock = false;

        LOG_DEBUG << m_config.size() << " configurables computed";

        CONFIG_DEBUGGING;

        if (at("show_banner").value<bool>())
<<<<<<< HEAD
            Console::instance().print(banner(), false, std::cerr);
=======
        {
            Console::instance().print(banner());
        }
>>>>>>> e1691999

        auto& ctx = Context::instance();
        ctx.set_log_level(ctx.logging_level);

        spdlog::apply_all([&](std::shared_ptr<spdlog::logger> l) { l->flush(); });
        spdlog::flush_on(spdlog::level::off);

        Context::instance().dump_backtrace_no_guards();
        if (ctx.log_backtrace > 0)
        {
            spdlog::enable_backtrace(ctx.log_backtrace);
        }
        else
        {
            spdlog::disable_backtrace();
        }
    }

    bool Configuration::is_loading()
    {
        return m_load_lock;
    }

    void Configuration::compute_loading_sequence()
    {
        m_loading_sequence.clear();

        std::vector<std::string> locks;
        for (auto& c : m_config_order)
        {
            add_to_loading_sequence(m_loading_sequence, c, locks);
        }
    }

    void Configuration::add_to_loading_sequence(
        std::vector<std::string>& seq,
        const std::string& name,
        std::vector<std::string>& locks
    )
    {
        auto found = std::find(seq.begin(), seq.end(), name);

        if (found == seq.end())
        {
            at(name).lock();
            locks.push_back(name);

            for (auto& n : at(name).needed())
            {
                if (at(n).locked())
                {
                    LOG_ERROR << "Circular import: " << join("->", locks) << "->" << n;
                    throw std::runtime_error("Circular import detected in configuration. Aborting.");
                }
                add_to_loading_sequence(seq, n, locks);
            }

            // The given config may have been added by implied configs
            found = std::find(seq.begin(), seq.end(), name);
            if (found == seq.end())
            {
                seq.push_back(name);
            }

            at(name).free();
            locks.pop_back();

            for (auto& n : at(name).implied())
            {
                add_to_loading_sequence(seq, n, locks);
            }
        }
    }

    void Configuration::reset_compute_counters()
    {
        for (auto& c : m_config)
        {
            c.second.reset_compute_counter();
        }
    }

    void Configuration::clear_rc_values()
    {
        for (auto& c : m_config)
        {
            c.second.clear_rc_values();
        }
    }

    void Configuration::clear_rc_sources()
    {
        m_sources.clear();
        m_valid_sources.clear();
        m_rc_yaml_nodes_cache.clear();
    }

    void Configuration::clear_cli_values()
    {
        for (auto& c : m_config)
        {
            c.second.clear_cli_value();
        }
    }

    void Configuration::clear_values()
    {
        for (auto& c : m_config)
        {
            c.second.clear_values();
        }
    }

    void Configuration::operation_teardown()
    {
        for (auto& c : m_config)
        {
            if (c.second.has_single_op_lifetime())
            {
                c.second.clear_values();
            }
            else
            {
                c.second.clear_cli_value();
            }
        }
    }

    std::vector<fs::u8path> Configuration::sources()
    {
        return m_sources;
    }

    std::vector<fs::u8path> Configuration::valid_sources()
    {
        return m_valid_sources;
    }

    std::map<std::string, Configurable>& Configuration::config()
    {
        return m_config;
    }

    Configurable& Configuration::at(const std::string& name)
    {
        try
        {
            return m_config.at(name);
        }
        catch (const std::out_of_range& /*e*/)
        {
            LOG_ERROR << "Configurable '" << name << "' does not exists";
            throw std::runtime_error("ConfigurationError");
        }
    }

    YAML::Node Configuration::load_rc_file(const fs::u8path& file)
    {
        YAML::Node config;
        try
        {
            std::ifstream inFile;
            inFile.open(file.std_path());
            std::stringstream strStream;
            strStream << inFile.rdbuf();
            std::string s = strStream.str();
            config = YAML::Load(expandvars(s));
        }
        catch (const std::exception& ex)
        {
            LOG_ERROR << fmt::format("Error in file {}, skipping: {}", file.string(), ex.what());
        }
        return config;
    }

    void
    Configuration::set_rc_values(std::vector<fs::u8path> possible_rc_paths, const RCConfigLevel& level)
    {
        LOG_TRACE << "Get RC files configuration from locations up to "
                  << YAML::Node(level).as<std::string>();
        if (possible_rc_paths.empty())
        {
            possible_rc_paths = compute_default_rc_sources(level);
        }

        m_sources = get_existing_rc_sources(possible_rc_paths);
        m_valid_sources.clear();

        for (const auto& s : m_sources)
        {
            if (!m_rc_yaml_nodes_cache.count(s))
            {
                auto node = load_rc_file(s);
                if (node.IsNull())
                {
                    continue;
                }

                m_rc_yaml_nodes_cache.insert({ s, node });
            }
            m_valid_sources.push_back(s);
        }

        if (!m_valid_sources.empty())
        {
            for (auto& it : m_config)
            {
                auto& key = it.first;
                auto& c = it.second;

                if (!c.rc_configurable() || (c.rc_configurable_level() > level) || c.rc_configured())
                {
                    continue;
                }

                for (const auto& source : m_valid_sources)
                {
                    auto yaml = m_rc_yaml_nodes_cache[source];
                    if (!yaml[key] || yaml[key].IsNull())
                    {
                        continue;
                    }

                    c.set_rc_yaml_value(yaml[key], env::shrink_user(source).string());
                }
            }
        }
    }

    std::vector<fs::u8path>
    Configuration::get_existing_rc_sources(const std::vector<fs::u8path>& possible_rc_paths)
    {
        std::vector<fs::u8path> sources;

        for (const fs::u8path& l : possible_rc_paths)
        {
            if (detail::is_config_file(l))
            {
                sources.push_back(l);
                LOG_TRACE << "Configuration found at '" << l.string() << "'";
            }
            else if (fs::is_directory(l))
            {
                for (fs::u8path p : fs::directory_iterator(l))
                {
                    if (detail::is_config_file(p))
                    {
                        sources.push_back(p);
                        LOG_TRACE << "Configuration found at '" << p.string() << "'";
                    }
                    else
                    {
                        LOG_DEBUG << "Configuration not found at '" << p.string() << "'";
                    }
                }
            }
            else
            {
                if (!l.empty())
                {
                    LOG_TRACE << "Configuration not found at '" << l.string() << "'";
                }
            }
        }

        return sources;
    }

    /*
     *
     */

    namespace nl = nlohmann;

    namespace detail
    {
        void dump_configurable(nl::json& node, const Configurable& c, const std::string& name);
    }

    std::string dump_json(
        int opts,
        const std::vector<std::string>& names,
        const std::vector<Configuration::grouped_config_type>& grouped_config
    )
    {
        // bool show_values = opts & MAMBA_SHOW_CONFIG_VALUES;
        bool show_sources = opts & MAMBA_SHOW_CONFIG_SRCS;
        bool show_descs = opts & MAMBA_SHOW_CONFIG_DESCS;
        bool show_long_descs = opts & MAMBA_SHOW_CONFIG_LONG_DESCS;
        bool show_groups = opts & MAMBA_SHOW_CONFIG_GROUPS;
        bool show_all_rcs = opts & MAMBA_SHOW_ALL_RC_CONFIGS;
        bool show_all = opts & MAMBA_SHOW_ALL_CONFIGS;

        bool dump_group = (show_descs || show_long_descs) && show_groups;
        nl::json root;
        for (auto& group_it : grouped_config)
        {
            std::string group_name = group_it.first;
            const auto& configs = group_it.second;

            nl::json group;
            nl::json& json_node = dump_group ? group : root;

            for (const auto& c : configs)
            {
                auto is_required = std::find(names.begin(), names.end(), c->name()) != names.end();
                if (!names.empty() && !is_required)
                {
                    continue;
                }

                if ((c->rc_configurable() && (c->configured() || show_all_rcs)) || is_required
                    || show_all)
                {
                    if (show_descs || show_long_descs)
                    {
                        nl::json json_conf;
                        if (show_long_descs)
                        {
                            json_conf["long_description"] = c->long_description();
                        }
                        else
                        {
                            json_conf["description"] = c->description();
                        }
                        if (show_sources)
                        {
                            json_conf["source"] = c->source();
                        }
                        detail::dump_configurable(json_conf, *c, "value");
                        json_node[c->name()] = std::move(json_conf);
                    }
                    else
                    {
                        if (show_sources)
                        {
                            nl::json json_conf;
                            detail::dump_configurable(json_conf, *c, "value");
                            json_conf["source"] = c->source();
                            json_node[c->name()] = std::move(json_conf);
                        }
                        else
                        {
                            detail::dump_configurable(json_node, *c, c->name());
                        }
                    }
                }
            }

            if (dump_group)
            {
                root[group_name + "Configuration"] = std::move(json_node);
            }
        }
        return root.dump(4);
    }

    std::string dump_yaml(
        int opts,
        const std::vector<std::string>& names,
        const std::vector<Configuration::grouped_config_type>& grouped_config
    )
    {
        bool show_values = opts & MAMBA_SHOW_CONFIG_VALUES;
        bool show_sources = opts & MAMBA_SHOW_CONFIG_SRCS;
        bool show_descs = opts & MAMBA_SHOW_CONFIG_DESCS;
        bool show_long_descs = opts & MAMBA_SHOW_CONFIG_LONG_DESCS;
        bool show_groups = opts & MAMBA_SHOW_CONFIG_GROUPS;
        bool show_all_rcs = opts & MAMBA_SHOW_ALL_RC_CONFIGS;
        bool show_all = opts & MAMBA_SHOW_ALL_CONFIGS;

        bool first_config = true;
        YAML::Emitter out;
        // out.SetNullFormat(YAML::EMITTER_MANIP::LowerNull); // TODO: switch from ~ to null

        for (auto& group_it : grouped_config)
        {
            auto& group_name = group_it.first;
            auto& configs = group_it.second;
            bool first_group_config = true;

            for (auto& c : configs)
            {
                auto is_required = std::find(names.begin(), names.end(), c->name()) != names.end();
                if (!names.empty() && !is_required)
                {
                    continue;
                }

                if ((c->rc_configurable() && (c->configured() || show_all_rcs)) || is_required
                    || show_all)
                {
                    if (show_descs || show_long_descs)
                    {
                        if (show_groups && first_group_config)
                        {
                            if (!first_config)
                            {
                                out << YAML::Newline << YAML::Newline;
                            }
                            detail::print_group_title(out, group_name);
                        }

                        if (!first_config || (first_config && show_groups))
                        {
                            out << YAML::Newline << YAML::Newline;
                        }

                        out << YAML::Comment(c->name()) << YAML::Newline;
                        if (show_long_descs)
                        {
                            out << YAML::Comment(prepend(c->long_description(), "  ", "  "));
                        }
                        else
                        {
                            out << YAML::Comment(prepend(c->description(), "  ", "  "));
                        }
                    }

                    if (show_values)
                    {
                        if (first_config)
                        {
                            out << YAML::BeginMap;
                        }
                        out << YAML::Key << c->name();
                        out << YAML::Value;
                        detail::print_configurable(out, *c, show_sources);
                    }

                    first_config = false;
                    first_group_config = false;
                }
            }
        }
        if (show_values && !first_config)
        {
            out << YAML::EndMap;
        }

        return out.c_str();
    }

    std::string Configuration::dump(int opts, std::vector<std::string> names)
    {
        if (m_config.at("json").value<bool>())
        {
            return dump_json(opts, names, get_grouped_config());
        }
        else
        {
            return dump_yaml(opts, names, get_grouped_config());
        }
    }
}<|MERGE_RESOLUTION|>--- conflicted
+++ resolved
@@ -1778,13 +1778,7 @@
         CONFIG_DEBUGGING;
 
         if (at("show_banner").value<bool>())
-<<<<<<< HEAD
             Console::instance().print(banner(), false, std::cerr);
-=======
-        {
-            Console::instance().print(banner());
-        }
->>>>>>> e1691999
 
         auto& ctx = Context::instance();
         ctx.set_log_level(ctx.logging_level);
