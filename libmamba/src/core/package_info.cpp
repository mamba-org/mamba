--- conflicted
+++ resolved
@@ -279,7 +279,6 @@
     {
     }
 
-<<<<<<< HEAD
     PackageInfo::PackageInfo(const std::string& n,
                              const std::string& v,
                              const std::string& b,
@@ -289,7 +288,8 @@
         , build_string(b)
         , channel(c)
     {
-=======
+    }
+
     bool PackageInfo::operator==(PackageInfo const& other) const
     {
         auto attrs = [](PackageInfo const& p)
@@ -316,7 +316,6 @@
                             p.defaulted_keys);
         };
         return attrs(*this) == attrs(other);
->>>>>>> 557e232f
     }
 
     nlohmann::json PackageInfo::json_record() const
