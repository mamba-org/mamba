--- conflicted
+++ resolved
@@ -81,11 +81,7 @@
     }
 
 #ifdef _WIN32
-<<<<<<< HEAD
-    void init_cmd_exe_registry(const std::wstring& reg_path, const fs::path& conda_prefix)
-=======
     std::wstring get_autorun_registry_key(const std::wstring& reg_path)
->>>>>>> eed23466
     {
         winreg::RegKey key{ HKEY_CURRENT_USER, reg_path };
         std::wstring content;
@@ -97,46 +93,6 @@
         {
             LOG_INFO << "No AutoRun key detected.";
         }
-<<<<<<< HEAD
-        // std::wstring hook_path = '"%s"' % join(conda_prefix, 'condabin', 'conda_hook.bat')
-        std::wstring hook_string = std::wstring(L"\"")
-                                   + (conda_prefix / "condabin" / "mamba_hook.bat").wstring()
-                                   + std::wstring(L"\"");
-        std::wstring replace_str(L"__CONDA_REPLACE_ME_123__");
-        std::wregex hook_regex(L"(\"[^\"]*?mamba[-_]hook\\.bat\")", std::regex_constants::icase);
-        std::wstring replaced_value = std::regex_replace(
-            prev_value, hook_regex, replace_str, std::regex_constants::format_first_only);
-
-        std::wstring new_value = replaced_value;
-
-        if (replaced_value.find(replace_str) == new_value.npos)
-        {
-            if (!new_value.empty())
-            {
-                new_value += L" & " + hook_string;
-            }
-            else
-            {
-                new_value = hook_string;
-            }
-        }
-        else
-        {
-            replace_all(new_value, replace_str, hook_string);
-        }
-
-        if (new_value != prev_value)
-        {
-            std::cout << "Adding to cmd.exe AUTORUN: " << termcolor::green;
-            std::wcout << new_value;
-            std::cout << termcolor::reset << std::endl;
-            key.SetStringValue(L"AutoRun", new_value);
-        }
-        else
-        {
-            std::cout << termcolor::green << "cmd.exe already initialized." << termcolor::reset
-                      << std::endl;
-=======
         return content;
     }
 
@@ -180,7 +136,6 @@
             {
                 new_value = hook_string;
             }
->>>>>>> eed23466
         }
         else
         {
@@ -480,6 +435,11 @@
         }
 
         std::string result = std::regex_replace(rc_content, CONDA_INITIALIZE_RE_BLOCK, "");
+        
+        if (Context::instance().dry_run)
+        {
+            return;
+        }
 
         std::ofstream rc_file = open_ofstream(file_path, std::ios::out | std::ios::binary);
         rc_file << result;
@@ -585,6 +545,11 @@
 
     void deinit_root_prefix_cmdexe(const fs::path& root_prefix)
     {
+        if (Context::instance().dry_run)
+        {
+            return;
+        }
+
         auto micromamba_bat = root_prefix / "condabin" / "micromamba.bat";
         auto _mamba_activate_bat = root_prefix / "condabin" / "_mamba_activate.bat";
         auto condabin_activate_bat = root_prefix / "condabin" / "activate.bat";
@@ -693,6 +658,11 @@
 
     void deinit_root_prefix(const std::string& shell, const fs::path& root_prefix)
     {
+        if (Context::instance().dry_run)
+        {
+            return;
+        }
+
         Context::instance().root_prefix = root_prefix;
 
         if (shell == "zsh" || shell == "bash" || shell == "posix")
@@ -721,7 +691,7 @@
         }
         else if (shell == "cmd.exe")
         {
-            deinit_root_prefix_cmdexe(root_prefix);
+              deinit_root_prefix_cmdexe(root_prefix);
         }
         else if (shell == "powershell")
         {
@@ -757,11 +727,7 @@
         return out.str();
     }
 
-<<<<<<< HEAD
     void init_powershell(const fs::path& profile_path, const fs::path& conda_prefix)
-=======
-    bool init_powershell(const fs::path& profile_path, const fs::path& conda_prefix)
->>>>>>> eed23466
     {
         // NB: the user may not have created a profile. We need to check
         //     if the file exists first.
@@ -784,23 +750,6 @@
                           << termcolor::colorize << termcolor::green << conda_init_content
                           << termcolor::reset;
 
-<<<<<<< HEAD
-        // Find what content we need to add.
-        Console::stream() << "Adding (or replacing) the following in your " << profile_path
-                          << " file\n"
-                          << termcolor::colorize << termcolor::green << conda_init_content
-                          << termcolor::reset;
-
-        if (Context::instance().dry_run)
-        {
-            return;
-        }
-
-        if (found_mamba_initialize)
-        {
-            profile_content = std::regex_replace(
-                profile_content, CONDA_INITIALIZE_PS_RE_BLOCK, conda_init_content);
-=======
         if (found_mamba_initialize)
         {
             LOG_DEBUG << "Found mamba initialize. Replacing mamba initialize block.";
@@ -811,12 +760,13 @@
         LOG_DEBUG << "Original profile content:\n" << profile_original_content;
         LOG_DEBUG << "Profile content:\n" << profile_content;
 
+        if (Context::instance().dry_run)
+        {
+            return;
+        }
+
         if (profile_content != profile_original_content || !found_mamba_initialize)
         {
-            if (Context::instance().dry_run)
-            {
-                return false;
-            }
 
             if (!fs::exists(profile_path.parent_path()))
             {
@@ -835,35 +785,12 @@
                 out << profile_content;
             }
 
-            return true;
->>>>>>> eed23466
-        }
-        return false;
-    }
-
-<<<<<<< HEAD
-        if (profile_content == profile_original_content && found_mamba_initialize)
-        {
             return;
         }
-
-        if (!fs::exists(profile_path.parent_path()))
-        {
-            fs::create_directories(profile_path.parent_path());
-        }
-
-        if (!found_mamba_initialize)
-        {
-            std::ofstream out = open_ofstream(profile_path, std::ios::app | std::ios::binary);
-            out << std::endl << conda_init_content;
-        }
-        else
-        {
-            std::ofstream out = open_ofstream(profile_path, std::ios::out | std::ios::binary);
-            out << profile_content;
-        }
-=======
-    bool deinit_powershell(const fs::path& profile_path, const fs::path& conda_prefix)
+        return;
+    }
+
+    void deinit_powershell(const fs::path& profile_path, const fs::path& conda_prefix)
     {
         if (!fs::exists(profile_path))
         {
@@ -882,32 +809,31 @@
         profile_content = std::regex_replace(profile_content, CONDA_INITIALIZE_PS_RE_BLOCK, "");
         LOG_DEBUG << "Profile content:\n" << profile_content;
 
-        if (!Context::instance().dry_run)
-        {
-            if (strip(profile_content).empty())
-            {
-                fs::remove(profile_path);
-                LOG_INFO << "Removed " << profile_path << " file because it's empty.";
-
-                // remove parent folder if it's empty
-                fs::path parent_path = profile_path.parent_path();
-                if (fs::is_empty(parent_path))
-                {
-                    fs::remove(parent_path);
-                    LOG_INFO << "Removed " << parent_path << " folder because it's empty.";
-                }
-            }
-            else
-            {
-                std::ofstream out = open_ofstream(profile_path, std::ios::out | std::ios::binary);
-                out << profile_content;
-            }
-
-            return true;
-        }
-
-        return false;
->>>>>>> eed23466
+        if (Context::instance().dry_run)
+        {
+            return false;
+        }
+
+        if (strip(profile_content).empty())
+        {
+            fs::remove(profile_path);
+            LOG_INFO << "Removed " << profile_path << " file because it's empty.";
+
+            // remove parent folder if it's empty
+            fs::path parent_path = profile_path.parent_path();
+            if (fs::is_empty(parent_path))
+            {
+                fs::remove(parent_path);
+                LOG_INFO << "Removed " << parent_path << " folder because it's empty.";
+            }
+        }
+        else
+        {
+            std::ofstream out = open_ofstream(profile_path, std::ios::out | std::ios::binary);
+            out << profile_content;
+        }
+
+        return true;
     }
 
     std::string find_powershell_paths(const std::string& exe)
