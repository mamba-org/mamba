// Copyright (c) 2019, QuantStack and Mamba Contributors
//
// Distributed under the terms of the BSD 3-Clause License.
//
// The full license is in the file LICENSE, distributed with this software.

#include <algorithm>
#include <iostream>
#include <iterator>
#include <stack>
#include <string>
#include <utility>
#include <vector>

#include <fmt/color.h>
#include <fmt/format.h>
#include <fmt/ostream.h>

#include "mamba/core/channel_context.hpp"
#include "mamba/core/context.hpp"
#include "mamba/core/download_progress_bar.hpp"
#include "mamba/core/env_lockfile.hpp"
#include "mamba/core/execution.hpp"
#include "mamba/core/output.hpp"
#include "mamba/core/package_fetcher.hpp"
#include "mamba/core/repo_checker_store.hpp"
#include "mamba/core/thread_utils.hpp"
#include "mamba/core/transaction.hpp"
#include "mamba/core/util_os.hpp"
#include "mamba/solver/libsolv/database.hpp"
#include "mamba/specs/match_spec.hpp"
#include "mamba/util/environment.hpp"
#include "mamba/util/variant_cmp.hpp"

#include "./link.hpp"
#include "./transaction_context.hpp"
#include "solver/helpers.hpp"

#include "progress_bar_impl.hpp"

namespace mamba
{
    namespace nl = nlohmann;

    namespace
    {
        bool need_pkg_download(const specs::PackageInfo& pkg_info, MultiPackageCache& caches)
        {
            return caches.get_extracted_dir_path(pkg_info).empty()
                   && caches.get_tarball_path(pkg_info).empty();
        }

        // TODO duplicated function, consider moving it to Pool
        auto database_has_package(solver::libsolv::Database& database, const specs::MatchSpec& spec)
            -> bool
        {
            bool found = false;
            database.for_each_package_matching(
                spec,
                [&](const auto&)
                {
                    found = true;
                    return util::LoopControl::Break;
                }
            );
            return found;
        };

        auto explicit_spec(const specs::PackageInfo& pkg) -> specs::MatchSpec
        {
            auto out = specs::MatchSpec();
            out.set_name(specs::MatchSpec::NameSpec(pkg.name));
            if (!pkg.version.empty())
            {
                out.set_version(specs::VersionSpec::parse(fmt::format("=={}", pkg.version))
                                    .or_else([](specs::ParseError&& error)
                                             { throw std::move(error); })
                                    .value());
            }
            if (!pkg.build_string.empty())
            {
                out.set_build_string(
                    specs::MatchSpec::BuildStringSpec(specs::GlobSpec(pkg.build_string))
                );
            }
            return out;
        }

        auto installed_python(const solver::libsolv::Database& database)
            -> std::optional<specs::PackageInfo>
        {
            // TODO combine Repo and MatchSpec search API in Pool
            auto out = std::optional<specs::PackageInfo>();
            if (auto repo = database.installed_repo())
            {
                database.for_each_package_in_repo(
                    *repo,
                    [&](specs::PackageInfo&& pkg)
                    {
                        if (pkg.name == "python")
                        {
                            out = std::move(pkg);
                            return util::LoopControl::Break;
                        }
                        return util::LoopControl::Continue;
                    }
                );
            }
            return out;
        }

        auto
        find_python_version(const solver::Solution& solution, const solver::libsolv::Database& database)
            -> std::pair<std::string, std::string>
        {
            // We need to find the python version that will be there after this
            // Transaction is finished in order to compile the noarch packages correctly,

            // We need to look into installed packages in case we are not installing a new python
            // version but keeping the current one.
            // Could also be written in term of PrefixData.
            std::string installed_py_ver = {};
            if (auto pkg = installed_python(database))
            {
                installed_py_ver = pkg->version;
                LOG_INFO << "Found python in installed packages " << installed_py_ver;
            }

            std::string new_py_ver = installed_py_ver;
            if (auto py = solver::find_new_python_in_solution(solution))
            {
                new_py_ver = py->get().version;
            }

            return { std::move(new_py_ver), std::move(installed_py_ver) };
        }
    }

    MTransaction::MTransaction(const CommandParams& command_params, MultiPackageCache& caches)
        : m_multi_cache(caches)
        , m_history_entry(History::UserRequest::prefilled(command_params))
    {
    }

    MTransaction::MTransaction(
        const Context& ctx,
        solver::libsolv::Database& database,
        std::vector<specs::PackageInfo> pkgs_to_remove,
        std::vector<specs::PackageInfo> pkgs_to_install,
        MultiPackageCache& caches
    )
        : MTransaction(ctx.command_params, caches)
    {
        auto not_found = std::stringstream();
        for (const auto& pkg : pkgs_to_remove)
        {
            auto spec = explicit_spec(pkg);
            if (!database_has_package(database, spec))
            {
                not_found << "\n - " << spec.to_string();
            }
        }

        if (auto list = not_found.str(); !list.empty())
        {
            LOG_ERROR << "Could not find packages to remove:" << list << '\n';
            Console::instance().json_write({ { "success", false } });
            throw std::runtime_error("Could not find packages to remove:" + list);
        }

        Console::instance().json_write({ { "success", true } });

        m_requested_specs.reserve(pkgs_to_install.size());
        std::transform(
            pkgs_to_install.begin(),
            pkgs_to_install.end(),
            std::back_insert_iterator(m_requested_specs),
            [](const auto& pkg) { return explicit_spec(pkg); }
        );

        m_history_entry.update.reserve(pkgs_to_install.size());
        for (auto& pkg : pkgs_to_install)
        {
            m_history_entry.update.push_back(explicit_spec(pkg).to_string());
        }
        m_history_entry.remove.reserve(pkgs_to_remove.size());
        for (auto& pkg : pkgs_to_remove)
        {
            m_history_entry.remove.push_back(explicit_spec(pkg).to_string());
        }

        m_solution.actions.reserve(pkgs_to_install.size() + pkgs_to_remove.size());

        std::transform(
            std::move_iterator(pkgs_to_install.begin()),
            std::move_iterator(pkgs_to_install.end()),
            std::back_insert_iterator(m_solution.actions),
            [](specs::PackageInfo&& pkg) { return solver::Solution::Install{ std::move(pkg) }; }
        );

        std::transform(
            std::move_iterator(pkgs_to_remove.begin()),
            std::move_iterator(pkgs_to_remove.end()),
            std::back_insert_iterator(m_solution.actions),
            [](specs::PackageInfo&& pkg) { return solver::Solution::Remove{ std::move(pkg) }; }
        );

        // if no action required, don't even start logging them
        if (!empty())
        {
            Console::instance().json_down("actions");
            Console::instance().json_write({ { "PREFIX", ctx.prefix_params.target_prefix.string() } });
        }

        m_py_versions = find_python_version(m_solution, database);
    }

    MTransaction::MTransaction(
        const Context& ctx,
        solver::libsolv::Database& database,
        const solver::Request& request,
        solver::Solution solution,
        MultiPackageCache& caches
    )
        : MTransaction(ctx.command_params, caches)
    {
        const auto& flags = request.flags;
        m_solution = std::move(solution);

        if (flags.keep_user_specs)
        {
            using Request = solver::Request;
            solver::for_each_of<Request::Install, Request::Update>(
                request,
                [&](const auto& item) { m_history_entry.update.push_back(item.spec.to_string()); }
            );
            solver::for_each_of<Request::Remove, Request::Update>(
                request,
                [&](const auto& item) { m_history_entry.remove.push_back(item.spec.to_string()); }
            );
        }
        else
        {
            // The specs to install become all the dependencies of the non intstalled specs
            for_each_to_omit(
                m_solution.actions,
                [&](const specs::PackageInfo& pkg)
                {
                    for (const auto& dep : pkg.dependencies)
                    {
                        m_history_entry.update.push_back(dep);
                    }
                }
            );
        }

        using Request = solver::Request;
        solver::for_each_of<Request::Install, Request::Update>(
            request,
            [&](const auto& item) { m_requested_specs.push_back(item.spec); }
        );

        m_py_versions = find_python_version(m_solution, database);

        // if no action required, don't even start logging them
        if (!empty())
        {
            Console::instance().json_down("actions");
            Console::instance().json_write({
                { "PREFIX", ctx.prefix_params.target_prefix.string() },
            });
        }
    }

    MTransaction::MTransaction(
        const Context& ctx,
        solver::libsolv::Database& database,
        std::vector<specs::PackageInfo> packages,
        MultiPackageCache& caches
    )
        : MTransaction(ctx.command_params, caches)
    {
        LOG_INFO << "MTransaction::MTransaction - packages already resolved (lockfile)";

        m_requested_specs.reserve(packages.size());
        std::transform(
            packages.cbegin(),
            packages.cend(),
            std::back_insert_iterator(m_requested_specs),
            [](const auto& pkg)
            {
                return specs::MatchSpec::parse(
                           fmt::format("{}=={}={}", pkg.name, pkg.version, pkg.build_string)
                )
                    .or_else([](specs::ParseError&& err) { throw std::move(err); })
                    .value();
            }
        );

        m_solution.actions.reserve(packages.size());
        std::transform(
            std::move_iterator(packages.begin()),
            std::move_iterator(packages.end()),
            std::back_insert_iterator(m_solution.actions),
            [](specs::PackageInfo&& pkg) { return solver::Solution::Install{ std::move(pkg) }; }
        );

        m_py_versions = find_python_version(m_solution, database);
    }

    class TransactionRollback
    {
    public:

        void record(const UnlinkPackage& unlink)
        {
            m_unlink_stack.push(unlink);
        }

        void record(const LinkPackage& link)
        {
            m_link_stack.push(link);
        }

        void rollback(const Context&)
        {
            while (!m_link_stack.empty())
            {
                m_link_stack.top().undo();
                m_link_stack.pop();
            }

            while (!m_unlink_stack.empty())
            {
                m_unlink_stack.top().undo();
                m_unlink_stack.pop();
            }
        }

    private:

        std::stack<UnlinkPackage> m_unlink_stack;
        std::stack<LinkPackage> m_link_stack;
    };

    bool
    MTransaction::execute(const Context& ctx, ChannelContext& channel_context, PrefixData& prefix)
    {
        // JSON output
        // back to the top level if any action was required
        if (!empty())
        {
            Console::instance().json_up();
        }
        Console::instance().json_write({ { "dry_run", ctx.dry_run },
                                         { "prefix", ctx.prefix_params.target_prefix.string() } });
        if (empty())
        {
            Console::instance().json_write({ { "message",
                                               "All requested packages already installed" } });
        }

        if (ctx.dry_run)
        {
            Console::stream() << "Dry run. Not executing the transaction.";
            return true;
        }

        auto lf = LockFile(ctx.prefix_params.target_prefix / "conda-meta");
        clean_trash_files(ctx.prefix_params.target_prefix, false);

        Console::stream() << "\nTransaction starting";
        fetch_extract_packages(ctx, channel_context);

        if (ctx.download_only)
        {
            Console::stream(
            ) << "Download only - packages are downloaded and extracted. Skipping the linking phase.";
            return true;
        }

        TransactionRollback rollback;

<<<<<<< HEAD
        // Channels coming from the repodata (packages to install) don't have the same channel
        // format than packages coming from the prefix (packages to remove). We set all the channels
        // to be URL like (i.e. explicit). Below is a loop to fix the channel of the linked
        // packages (fix applied to the unlinked packages to avoid potential bugs). Ideally, this
        // should be normalised when reading the data.
        const auto fix_channel = [&](specs::PackageInfo& pkg)
        {
            auto unresolved_pkg_channel = mamba::specs::UnresolvedChannel::parse(pkg.channel).value();
            auto pkg_channel = mamba::specs::Channel::resolve(
                                   unresolved_pkg_channel,
                                   channel_context.params()
            )
                                   .value();
            auto channel_url = pkg_channel[0].platform_url(pkg.platform).str();
            pkg.channel = channel_url;
        };
        for_each_to_install(m_solution.actions, fix_channel);
        for_each_to_remove(m_solution.actions, fix_channel);
        for_each_to_omit(m_solution.actions, fix_channel);
=======
        TransactionContext transaction_context(ctx.transaction_params(), m_py_versions, m_requested_specs);
>>>>>>> aeb417f6

        const auto link = [&](const specs::PackageInfo& pkg)
        {
            if (is_sig_interrupted())
            {
                return util::LoopControl::Break;
            }
            Console::stream() << "Linking " << pkg.str();
            const fs::u8path cache_path(m_multi_cache.get_extracted_dir_path(pkg, false));
            LinkPackage lp(pkg, cache_path, &transaction_context);
            lp.execute();
            rollback.record(lp);
            m_history_entry.link_dists.push_back(pkg.long_str());
            return util::LoopControl::Continue;
        };
        const auto unlink = [&](const specs::PackageInfo& pkg)
        {
            if (is_sig_interrupted())
            {
                return util::LoopControl::Break;
            }
            Console::stream() << "Unlinking " << pkg.str();
            const fs::u8path cache_path(m_multi_cache.get_extracted_dir_path(pkg));
            UnlinkPackage up(pkg, cache_path, &transaction_context);
            up.execute();
            rollback.record(up);
            m_history_entry.unlink_dists.push_back(pkg.long_str());
            return util::LoopControl::Continue;
        };

        for_each_to_remove(m_solution.actions, unlink);
        for_each_to_install(m_solution.actions, link);

        if (is_sig_interrupted())
        {
            Console::stream() << "Transaction interrupted, rollbacking";
            rollback.rollback(ctx);
            return false;
        }
        LOG_INFO << "Waiting for pyc compilation to finish";
        transaction_context.wait_for_pyc_compilation();

        Console::stream() << "\nTransaction finished\n";

        prefix.history().add_entry(m_history_entry);
        return true;
    }

    auto MTransaction::to_conda() -> to_conda_type
    {
        to_remove_type to_remove_structured = {};
        to_remove_structured.reserve(m_solution.actions.size());  // Upper bound
        for_each_to_remove(
            m_solution.actions,
            [&](const auto& pkg)
            {
                to_remove_structured.emplace_back(pkg.channel, pkg.filename);  //
            }
        );

        to_install_type to_install_structured = {};
        to_install_structured.reserve(m_solution.actions.size());  // Upper bound
        for_each_to_install(
            m_solution.actions,
            [&](const auto& pkg)
            {
                to_install_structured.emplace_back(pkg.channel, pkg.filename, nl::json(pkg).dump(4));  //
            }
        );

        to_specs_type specs;
        std::get<0>(specs) = m_history_entry.update;
        std::get<1>(specs) = m_history_entry.remove;

        return std::make_tuple(specs, to_install_structured, to_remove_structured);
    }

    void MTransaction::log_json()
    {
        std::vector<nl::json> to_fetch, to_link, to_unlink;

        for_each_to_install(
            m_solution.actions,
            [&](const auto& pkg)
            {
                if (need_pkg_download(pkg, m_multi_cache))
                {
                    to_fetch.push_back(nl::json(pkg));
                }
                to_link.push_back(nl::json(pkg));
            }
        );

        for_each_to_remove(
            m_solution.actions,
            [&](const auto& pkg)
            {
                to_unlink.push_back(nl::json(pkg));  //
            }
        );

        auto add_json = [](const auto& jlist, const char* s)
        {
            if (!jlist.empty())
            {
                Console::instance().json_down(s);
                for (nl::json j : jlist)
                {
                    Console::instance().json_append(j);
                }
                Console::instance().json_up();
            }
        };

        add_json(to_fetch, "FETCH");
        add_json(to_link, "LINK");
        add_json(to_unlink, "UNLINK");
    }

    namespace
    {
        using FetcherList = std::vector<PackageFetcher>;

        // Free functions instead of private method to avoid exposing downloaders
        // and package fetchers in the header. Ideally we may want a pimpl or
        // a private implementation header when we refactor this class.
        FetcherList build_fetchers(
            const Context& ctx,
            ChannelContext& channel_context,
            const solver::Solution& solution,
            MultiPackageCache& multi_cache
        )
        {
            FetcherList fetchers;

            if (ctx.validation_params.verify_artifacts)
            {
                LOG_INFO << "Content trust is enabled, package(s) signatures will be verified";
            }
            for_each_to_install(
                solution.actions,
                [&](const auto& pkg)
                {
                    if (ctx.validation_params.verify_artifacts)
                    {
                        LOG_INFO << "Creating RepoChecker...";
                        auto repo_checker_store = RepoCheckerStore::make(
                            ctx,
                            channel_context,
                            multi_cache
                        );
                        for (auto& chan : channel_context.make_channel(pkg.channel))
                        {
                            auto repo_checker = repo_checker_store.find_checker(chan);
                            if (repo_checker)
                            {
                                LOG_INFO << "RepoChecker successfully created.";
                                repo_checker->generate_index_checker();
                                repo_checker->verify_package(
                                    pkg.json_signable(),
                                    std::string_view(pkg.signatures)
                                );
                            }
                            else
                            {
                                LOG_ERROR << "Could not create a valid RepoChecker.";
                                throw std::runtime_error(fmt::format(
                                    R"(Could not verify "{}". Please make sure the package signatures are available and 'trusted-channels' are configured correctly. Alternatively, try downloading without '--verify-artifacts' flag.)",
                                    pkg.name
                                ));
                            }
                        }
                        LOG_INFO << "'" << pkg.name << "' trusted from '" << pkg.channel << "'";
                    }

                    // FIXME: only do this for micromamba for now
                    if (ctx.command_params.is_mamba_exe)
                    {
                        using Credentials = typename specs::CondaURL::Credentials;
                        auto l_pkg = pkg;
                        {
                            auto channels = channel_context.make_channel(pkg.package_url);
                            assert(channels.size() == 1);  // A URL can only resolve to one channel
                            l_pkg.package_url = channels.front().platform_urls().at(0).str(
                                Credentials::Show
                            );
                        }
                        {
                            auto channels = channel_context.make_channel(pkg.channel);
                            assert(channels.size() == 1);  // A URL can only resolve to one channel
                            l_pkg.channel = channels.front().id();
                        }
                        fetchers.emplace_back(l_pkg, multi_cache);
                    }
                    else
                    {
                        fetchers.emplace_back(pkg, multi_cache);
                    }
                }
            );

            if (ctx.validation_params.verify_artifacts)
            {
                auto out = Console::stream();
                fmt::print(
                    out,
                    "Content trust verifications successful, {} ",
                    fmt::styled("package(s) are trusted", ctx.graphics_params.palette.safe)
                );
                LOG_INFO << "All package(s) are trusted";
            }
            return fetchers;
        }

        using ExtractTaskList = std::vector<PackageExtractTask>;

        ExtractTaskList
        build_extract_tasks(const Context& context, FetcherList& fetchers, std::size_t extract_size)
        {
            auto extract_options = ExtractOptions::from_context(context);
            ExtractTaskList extract_tasks;
            extract_tasks.reserve(extract_size);
            std::transform(
                fetchers.begin(),
                fetchers.begin() + static_cast<std::ptrdiff_t>(extract_size),
                std::back_inserter(extract_tasks),
                [extract_options](auto& f) { return f.build_extract_task(extract_options); }
            );
            return extract_tasks;
        }

        using ExtractTrackerList = std::vector<std::future<PackageExtractTask::Result>>;

        download::MultiRequest build_download_requests(
            FetcherList& fetchers,
            ExtractTaskList& extract_tasks,
            ExtractTrackerList& extract_trackers,
            std::size_t download_size
        )
        {
            download::MultiRequest download_requests;
            download_requests.reserve(download_size);
            for (auto [fit, eit] = std::tuple{ fetchers.begin(), extract_tasks.begin() };
                 fit != fetchers.begin() + static_cast<std::ptrdiff_t>(download_size);
                 ++fit, ++eit)
            {
                auto ceit = eit;  // Apple Clang cannot capture eit
                auto task = std::make_shared<std::packaged_task<PackageExtractTask::Result(std::size_t)>>(
                    [ceit](std::size_t downloaded_size) { return ceit->run(downloaded_size); }
                );
                extract_trackers.push_back(task->get_future());
                download_requests.push_back(fit->build_download_request(
                    [extract_task = std::move(task)](std::size_t downloaded_size)
                    {
                        MainExecutor::instance().schedule(
                            [t = std::move(extract_task)](std::size_t ds) { (*t)(ds); },
                            downloaded_size
                        );
                    }
                ));
            }
            return download_requests;
        }

        void schedule_remaining_extractions(
            ExtractTaskList& extract_tasks,
            ExtractTrackerList& extract_trackers,
            std::size_t download_size
        )
        {
            // We schedule extractions for packages that don't need to be downloaded,
            // because downloading a package already triggers its extraction.
            for (auto it = extract_tasks.begin() + static_cast<std::ptrdiff_t>(download_size);
                 it != extract_tasks.end();
                 ++it)
            {
                std::packaged_task<mamba::PackageExtractTask::Result()> task{ [=]
                                                                              { return it->run(); } };
                extract_trackers.push_back(task.get_future());
                MainExecutor::instance().schedule(std::move(task));
            }
        }

        bool trigger_download(
            download::MultiRequest requests,
            const Context& context,
            download::Options options,
            PackageDownloadMonitor* monitor
        )
        {
            auto result = download::download(
                std::move(requests),
                context.mirrors,
                context.remote_fetch_params,
                context.authentication_info(),
                options,
                monitor
            );
            bool all_downloaded = std::all_of(
                result.begin(),
                result.end(),
                [](const auto& r) { return r; }
            );
            return all_downloaded;
        }

        bool clear_invalid_caches(const FetcherList& fetchers, ExtractTrackerList& trackers)
        {
            bool all_valid = true;
            for (auto [fit, eit] = std::tuple{ fetchers.begin(), trackers.begin() };
                 eit != trackers.end();
                 ++fit, ++eit)
            {
                PackageExtractTask::Result res = eit->get();
                if (!res.valid || !res.extracted)
                {
                    fit->clear_cache();
                    all_valid = false;
                }
            }
            return all_valid;
        }
    }

    bool MTransaction::fetch_extract_packages(const Context& ctx, ChannelContext& channel_context)
    {
        PackageFetcherSemaphore::set_max(ctx.threads_params.extract_threads);

        FetcherList fetchers = build_fetchers(ctx, channel_context, m_solution, m_multi_cache);

        auto download_end = std::partition(
            fetchers.begin(),
            fetchers.end(),
            [](const auto& f) { return f.needs_download(); }
        );
        auto extract_end = std::partition(
            download_end,
            fetchers.end(),
            [](const auto& f) { return f.needs_extract(); }
        );

        // At this point:
        // - [fetchers.begin(), download_end) contains packages that need to be downloaded,
        // validated and extracted
        // - [download_end, extract_end) contains packages that need to be extracted only
        // - [extract_end, fetchers.end()) contains packages already installed and extracted

        auto download_size = static_cast<std::size_t>(std::distance(fetchers.begin(), download_end));
        auto extract_size = static_cast<std::size_t>(std::distance(fetchers.begin(), extract_end));

        ExtractTaskList extract_tasks = build_extract_tasks(ctx, fetchers, extract_size);
        ExtractTrackerList extract_trackers;
        extract_trackers.reserve(extract_tasks.size());
        download::MultiRequest download_requests = build_download_requests(
            fetchers,
            extract_tasks,
            extract_trackers,
            download_size
        );

        std::unique_ptr<PackageDownloadMonitor> monitor = nullptr;
        auto download_options = ctx.download_options();
        download_options.fail_fast = true;
        if (PackageDownloadMonitor::can_monitor(ctx))
        {
            monitor = std::make_unique<PackageDownloadMonitor>();
            monitor->observe(download_requests, extract_tasks, download_options);
        }

        schedule_remaining_extractions(extract_tasks, extract_trackers, download_size);
        bool all_downloaded = trigger_download(
            std::move(download_requests),
            ctx,
            download_options,
            monitor.get()
        );
        if (!all_downloaded)
        {
            LOG_ERROR << "Download didn't finish!";
            return false;
        }

        // Blocks until all extraction are done
        for (auto& task : extract_trackers)
        {
            task.wait();
        }

        const bool all_valid = clear_invalid_caches(fetchers, extract_trackers);
        // TODO: see if we can move this into the caller
        if (!all_valid)
        {
            throw std::runtime_error(std::string("Found incorrect downloads. Aborting"));
        }
        return !is_sig_interrupted() && all_valid;
    }

    bool MTransaction::empty()
    {
        return m_solution.actions.empty();
    }

    bool MTransaction::prompt(const Context& ctx, ChannelContext& channel_context)
    {
        print(ctx, channel_context);
        if (ctx.dry_run || empty())
        {
            return true;
        }

        return Console::prompt("Confirm changes", 'y');
    }

    void MTransaction::print(const Context& ctx, ChannelContext& channel_context)
    {
        using Solution = solver::Solution;

        if (ctx.output_params.json)
        {
            return;
        }

        Console::instance().print("Transaction\n");
        Console::stream() << "  Prefix: " << ctx.prefix_params.target_prefix.string() << "\n";

        // check size of transaction
        if (empty())
        {
            if (m_history_entry.update.size())
            {
                Console::instance().print("  All requested packages already installed\n");
            }
            else if (m_history_entry.remove.size())
            {
                // There was no remove events but we still have remove specs treated:
                // The packages to remove were not found in the environment.
                Console::instance().print("  Failure: packages to remove not found in the environment:\n"
                );
                for (const auto& entry : m_history_entry.remove)
                {
                    Console::instance().print(fmt::format("  - {}\n", entry));
                }
            }
            else
            {
                Console::instance().print("  Nothing to do\n");
            }
            return;
        }

        if (m_history_entry.update.size())
        {
            Console::instance().print("  Updating specs:\n");
            for (auto& s : m_history_entry.update)
            {
                Console::stream() << "   - " << s;
            }
        }

        if (m_history_entry.remove.size())
        {
            Console::instance().print("  Removing specs:\n");
            for (auto& s : m_history_entry.remove)
            {
                Console::stream() << "   - " << s;
            }
        }
        Console::stream() << "\n";
        if (m_history_entry.update.empty() && m_history_entry.remove.empty())
        {
            Console::instance().print("  No specs added or removed.\n");
        }

        printers::Table t({ "Package", "Version", "Build", "Channel", "Size" });
        t.set_alignment({ printers::alignment::left,
                          printers::alignment::right,
                          printers::alignment::left,
                          printers::alignment::left,
                          printers::alignment::right });
        t.set_padding({ 2, 2, 2, 2, 5 });

        using rows = std::vector<std::vector<printers::FormattedString>>;

        rows downgraded, upgraded, changed, reinstalled, erased, installed, ignored;
        std::size_t total_size = 0;

        enum struct Status
        {
            install,
            ignore,
            remove
        };
        auto format_row = [&](rows& r, const specs::PackageInfo& s, Status status, std::string diff)
        {
            const std::size_t dlsize = s.size;
            printers::FormattedString dlsize_s;
            if (dlsize > 0)
            {
                if (status == Status::ignore)
                {
                    dlsize_s.s = "Ignored";
                }
                else
                {
                    if (!need_pkg_download(s, m_multi_cache))
                    {
                        dlsize_s.s = "Cached";
                        dlsize_s.style = ctx.graphics_params.palette.addition;
                    }
                    else
                    {
                        std::stringstream ss;
                        to_human_readable_filesize(ss, double(dlsize));
                        dlsize_s.s = ss.str();
                        // Hacky hacky
                        if (status == Status::install)
                        {
                            total_size += dlsize;
                        }
                    }
                }
            }
            printers::FormattedString name;
            name.s = fmt::format("{} {}", diff, s.name);
            if (status == Status::install)
            {
                name.style = ctx.graphics_params.palette.addition;
            }
            else if (status == Status::ignore)
            {
                name.style = ctx.graphics_params.palette.ignored;
            }
            else if (status == Status::remove)
            {
                name.style = ctx.graphics_params.palette.deletion;
            }

            std::string chan_name;
            if (auto str = s.channel; !str.empty())
            {
                if (str == "explicit_specs")
                {
                    chan_name = s.filename;
                }
                else
                {
                    auto channels = channel_context.make_channel(str);
                    if (channels.size() == 1)
                    {
                        chan_name = channels.front().display_name();
                    }
                    else
                    {
                        // If there is more than on, it's a custom_multi_channel name
                        // This should never happen
                        chan_name = str;
                    }
                }
            }
            else
            {
                // note this can and should be <unknown> when e.g. installing from a tarball
                chan_name = s.channel;
                assert(chan_name != "__explicit_specs__");
            }

            r.push_back({ name,
                          printers::FormattedString(s.version),
                          printers::FormattedString(s.build_string),
                          printers::FormattedString(cut_repo_name(chan_name)),
                          dlsize_s });
        };

        auto format_action = [&](const auto& act)
        {
            using Action = std::decay_t<decltype(act)>;
            if constexpr (std::is_same_v<Action, Solution::Omit>)
            {
                format_row(ignored, act.what, Status::ignore, "=");
            }
            else if constexpr (std::is_same_v<Action, Solution::Upgrade>)
            {
                format_row(upgraded, act.remove, Status::remove, "-");
                format_row(upgraded, act.install, Status::install, "+");
            }
            else if constexpr (std::is_same_v<Action, Solution::Downgrade>)
            {
                format_row(downgraded, act.remove, Status::remove, "-");
                format_row(downgraded, act.install, Status::install, "+");
            }
            else if constexpr (std::is_same_v<Action, Solution::Change>)
            {
                format_row(changed, act.remove, Status::remove, "-");
                format_row(changed, act.install, Status::install, "+");
            }
            else if constexpr (std::is_same_v<Action, Solution::Reinstall>)
            {
                format_row(reinstalled, act.what, Status::install, "o");
            }
            else if constexpr (std::is_same_v<Action, Solution::Remove>)
            {
                format_row(erased, act.remove, Status::remove, "-");
            }
            else if constexpr (std::is_same_v<Action, Solution::Install>)
            {
                format_row(installed, act.install, Status::install, "+");
            }
        };

        // Sort actions to print by type first and package name second.
        // The type does not really influence anything since they are later grouped together.
        // In the absence of a better/alternative solution, such as a tree view of install
        // requirements, this is more readable than the Solution's order.
        // WARNING: do not sort the solution as it is topologically sorted for installing
        // dependencies before dependent.
        auto actions = m_solution.actions;
        std::sort(
            actions.begin(),
            actions.end(),
            util::make_variant_cmp(
                /* index_cmp= */
                [](auto lhs, auto rhs) { return lhs < rhs; },
                /* alternative_cmp= */
                [](const auto& lhs, const auto& rhs)
                {
                    using Action = std::decay_t<decltype(lhs)>;  // rhs has same type.
                    if constexpr (solver::Solution::has_remove_v<Action>)
                    {
                        return lhs.remove.name < rhs.remove.name;
                    }
                    else if constexpr (solver::Solution::has_install_v<Action>)
                    {
                        return lhs.install.name < rhs.install.name;
                    }
                    else
                    {
                        return lhs.what.name < rhs.what.name;
                    }
                }
            )
        );

        for (const auto& pkg : actions)
        {
            std::visit(format_action, pkg);
        }

        std::stringstream summary;
        summary << "Summary:\n\n";
        if (installed.size())
        {
            t.add_rows("Install:", installed);
            summary << "  Install: " << installed.size() << " packages\n";
        }
        if (erased.size())
        {
            t.add_rows("Remove:", erased);
            summary << "  Remove: " << erased.size() << " packages\n";
        }
        if (changed.size())
        {
            t.add_rows("Change:", changed);
            summary << "  Change: " << changed.size() / 2 << " packages\n";
        }
        if (reinstalled.size())
        {
            t.add_rows("Reinstall:", reinstalled);
            summary << "  Reinstall: " << reinstalled.size() << " packages\n";
        }
        if (upgraded.size())
        {
            t.add_rows("Upgrade:", upgraded);
            summary << "  Upgrade: " << upgraded.size() / 2 << " packages\n";
        }
        if (downgraded.size())
        {
            t.add_rows("Downgrade:", downgraded);
            summary << "  Downgrade: " << downgraded.size() / 2 << " packages\n";
        }
        if (ignored.size())
        {
            t.add_rows("Ignored:", ignored);
            summary << "  Ignored: " << ignored.size() << " packages\n";
        }

        summary << "\n  Total download: ";
        to_human_readable_filesize(summary, double(total_size));
        summary << "\n";
        t.add_row({ summary.str() });
        auto out = Console::stream();
        t.print(out);
    }

    MTransaction
    create_explicit_transaction_from_urls(const Context& ctx, solver::libsolv::Database& database, const std::vector<std::string>& urls, MultiPackageCache& package_caches, std::vector<detail::other_pkg_mgr_spec>&)
    {
        std::vector<specs::PackageInfo> specs_to_install = {};
        specs_to_install.reserve(urls.size());
        std::transform(
            urls.cbegin(),
            urls.cend(),
            std::back_insert_iterator(specs_to_install),
            [&](const auto& u)
            {
                return specs::PackageInfo::from_url(u)
                    .or_else([](specs::ParseError&& err) { throw std::move(err); })
                    .value();
            }
        );
        return MTransaction(ctx, database, {}, specs_to_install, package_caches);
    }

    MTransaction create_explicit_transaction_from_lockfile(
        const Context& ctx,
        solver::libsolv::Database& database,
        const fs::u8path& env_lockfile_path,
        const std::vector<std::string>& categories,
        MultiPackageCache& package_caches,
        std::vector<detail::other_pkg_mgr_spec>& other_specs
    )
    {
        const auto maybe_lockfile = read_environment_lockfile(env_lockfile_path);
        if (!maybe_lockfile)
        {
            throw maybe_lockfile.error();  // NOTE: we cannot return an `un/expected` because
                                           // MTransaction is not move-enabled.
        }

        const auto lockfile_data = maybe_lockfile.value();

        std::vector<specs::PackageInfo> conda_packages = {};
        std::vector<specs::PackageInfo> pip_packages = {};

        for (const auto& category : categories)
        {
            std::vector<specs::PackageInfo> selected_packages = lockfile_data.get_packages_for(
                category,
                ctx.platform,
                "conda"
            );
            std::copy(
                selected_packages.begin(),
                selected_packages.end(),
                std::back_inserter(conda_packages)
            );

            if (selected_packages.empty())
            {
                LOG_WARNING << "Selected packages for category '" << category << "' are empty. "
                            << "The lockfile might not be resolved for your platform ("
                            << ctx.platform << ").";
            }

            selected_packages = lockfile_data.get_packages_for(category, ctx.platform, "pip");
            std::copy(
                selected_packages.begin(),
                selected_packages.end(),
                std::back_inserter(pip_packages)
            );
        }

        // extract pip packages
        if (!pip_packages.empty())
        {
            std::vector<std::string> pip_specs = {};
            pip_specs.reserve(pip_packages.size());
            std::transform(
                pip_packages.cbegin(),
                pip_packages.cend(),
                std::back_inserter(pip_specs),
                [](const specs::PackageInfo& pkg)
                { return fmt::format("{} @ {}#sha256={}", pkg.name, pkg.package_url, pkg.sha256); }
            );
            other_specs.push_back(
                { "pip --no-deps", pip_specs, fs::absolute(env_lockfile_path.parent_path()).string() }
            );
        }

        return MTransaction{ ctx, database, std::move(conda_packages), package_caches };
    }

}  // namespace mamba<|MERGE_RESOLUTION|>--- conflicted
+++ resolved
@@ -379,9 +379,6 @@
             return true;
         }
 
-        TransactionRollback rollback;
-
-<<<<<<< HEAD
         // Channels coming from the repodata (packages to install) don't have the same channel
         // format than packages coming from the prefix (packages to remove). We set all the channels
         // to be URL like (i.e. explicit). Below is a loop to fix the channel of the linked
@@ -401,9 +398,9 @@
         for_each_to_install(m_solution.actions, fix_channel);
         for_each_to_remove(m_solution.actions, fix_channel);
         for_each_to_omit(m_solution.actions, fix_channel);
-=======
+      
+        TransactionRollback rollback;
         TransactionContext transaction_context(ctx.transaction_params(), m_py_versions, m_requested_specs);
->>>>>>> aeb417f6
 
         const auto link = [&](const specs::PackageInfo& pkg)
         {
