--- conflicted
+++ resolved
@@ -37,10 +37,6 @@
                 m_channel_alias_bu = ctx.channel_alias;
                 m_ssl_verify = ctx.remote_fetch_params.ssl_verify;
                 m_proxy_servers = ctx.proxy_servers;
-<<<<<<< HEAD
-=======
-                config.at("show_banner").set_default_value(false);
->>>>>>> be994824
             }
 
             ~Configuration()
@@ -63,18 +59,9 @@
                 out_file << rc;
                 out_file.close();
 
-<<<<<<< HEAD
-                mamba::Configuration::instance().reset_configurables();
-                mamba::Configuration::instance()
-                    .at("rc_files")
-                    .set_value<std::vector<fs::u8path>>({ unique_location });
-                mamba::Configuration::instance().load();
-=======
                 config.reset_configurables();
                 config.at("rc_files").set_value<std::vector<fs::u8path>>({ unique_location });
-                config.at("show_banner").set_default_value(false);
                 config.load();
->>>>>>> be994824
             }
 
             void load_test_config(std::vector<std::string> rcs)
@@ -94,16 +81,9 @@
                     sources.push_back(loc);
                 }
 
-<<<<<<< HEAD
-                mamba::Configuration::instance().reset_configurables();
-                mamba::Configuration::instance().at("rc_files").set_value(sources);
-                mamba::Configuration::instance().load();
-=======
                 config.reset_configurables();
                 config.at("rc_files").set_value(sources);
-                config.at("show_banner").set_default_value(false);
                 config.load();
->>>>>>> be994824
             }
 
             std::string shrink_source(std::size_t position)
