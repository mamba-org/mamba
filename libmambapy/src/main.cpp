--- conflicted
+++ resolved
@@ -963,21 +963,6 @@
 
     m.def("clean", [](int flags) { return clean(mambapy::singletons().config, flags); });
 
-<<<<<<< HEAD
-=======
-    py::class_<Configuration, std::unique_ptr<Configuration, py::nodelete>>(m, "Configuration")
-        .def(py::init(
-            []()
-            { return std::unique_ptr<Configuration, py::nodelete>(&mambapy::singletons().config); }
-        ))
-        .def_property(
-            "show_banner",
-            []() -> bool { return mambapy::singletons().config.at("show_banner").value<bool>(); },
-            [](py::object&, bool val)
-            { mambapy::singletons().config.at("show_banner").set_value(val); }
-        );
-
->>>>>>> be994824
     m.def(
         "get_channels",
         [](const std::vector<std::string>& channel_names)
