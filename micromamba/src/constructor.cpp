--- conflicted
+++ resolved
@@ -70,12 +70,6 @@
 void
 construct(Configuration& config, const fs::u8path& prefix, bool extract_conda_pkgs, bool extract_tarball)
 {
-<<<<<<< HEAD
-    auto& config = Configuration::instance();
-
-=======
-    config.at("show_banner").set_value(false);
->>>>>>> be994824
     config.at("use_target_prefix_fallback").set_value(true);
     config.at("target_prefix_checks")
         .set_value(
