// Copyright (c) 2019, QuantStack and Mamba Contributors
//
// Distributed under the terms of the BSD 3-Clause License.
//
// The full license is in the file LICENSE, distributed with this software.

#include <string>

#include "mamba/api/configuration.hpp"
#include "mamba/api/create.hpp"
#include "mamba/api/remove.hpp"
#include "mamba/core/channel.hpp"
#include "mamba/core/environments_manager.hpp"
#include "mamba/core/prefix_data.hpp"
#include "mamba/core/url.hpp"
#include "mamba/core/util_string.hpp"

#include "common_options.hpp"


using namespace mamba;  // NOLINT(build/namespaces)

std::string
get_env_name(const fs::u8path& px)
{
    const auto& ctx = Context::instance();
    auto& ed = ctx.envs_dirs[0];
    if (px == ctx.prefix_params.root_prefix)
    {
        return "base";
    }
    else if (mamba::starts_with(px.string(), ed.string()))
    {
        return fs::relative(px, ed).string();
    }
    else
    {
        return "";
    }
}


void
set_env_command(CLI::App* com, Configuration& config)
{
    init_general_options(com, config);
    init_prefix_options(com, config);

    auto* list_subcom = com->add_subcommand("list", "List known environments");
    init_general_options(list_subcom, config);
    init_prefix_options(list_subcom, config);

    auto* create_subcom = com->add_subcommand(
        "create",
        "Create new environment (pre-commit.com compatibility alias for 'micromamba create')"
    );
    init_install_options(create_subcom, config);

    static bool explicit_format = false;
    static bool no_md5 = false;

    static bool no_build = false;
    static bool from_history = false;

    auto* export_subcom = com->add_subcommand("export", "Export environment");
    init_general_options(export_subcom, config);
    init_prefix_options(export_subcom, config);
    export_subcom->add_flag("-e,--explicit", explicit_format, "Use explicit format");
    export_subcom->add_flag("--no-md5,!--md5", no_md5, "Disable md5");
    export_subcom->add_flag("--no-build,!--build", no_build, "Disable the build string in spec");
    export_subcom->add_flag(
        "--from-history",
        from_history,
        "Build environment spec from explicit specs in history"
    );

    export_subcom->callback(
        [&]
        {
            auto const& ctx = Context::instance();
<<<<<<< HEAD
            auto& config = Configuration::instance();
=======
            config.at("show_banner").set_value(false);
>>>>>>> be994824
            config.load();


            mamba::ChannelContext channel_context;
            if (explicit_format)
            {
                // TODO: handle error
                auto pd = PrefixData::create(ctx.prefix_params.target_prefix, channel_context).value();
                auto records = pd.sorted_records();
                std::cout << "# This file may be used to create an environment using:\n"
                          << "# $ conda create --name <env> --file <this file>\n"
                          << "# platform: " << Context::instance().platform << "\n"
                          << "@EXPLICIT\n";

                for (const auto& record : records)
                {
                    std::string clean_url, token;
                    split_anaconda_token(record.url, clean_url, token);
                    std::cout << clean_url;
                    if (!no_md5)
                    {
                        std::cout << "#" << record.md5;
                    }
                    std::cout << "\n";
                }
            }
            else
            {
                auto pd = PrefixData::create(ctx.prefix_params.target_prefix, channel_context).value();
                History& hist = pd.history();

                const auto& versions_map = pd.records();

                std::cout << "name: " << get_env_name(ctx.prefix_params.target_prefix) << "\n";
                std::cout << "channels:\n";

                auto requested_specs_map = hist.get_requested_specs_map();
                std::stringstream dependencies;
                std::set<std::string> channels;
                for (const auto& [k, v] : versions_map)
                {
                    if (from_history && requested_specs_map.find(k) == requested_specs_map.end())
                    {
                        continue;
                    }

                    if (from_history)
                    {
                        dependencies << "- " << requested_specs_map[k].str() << "\n";
                    }
                    else
                    {
                        dependencies << "- " << v.name << "=" << v.version;
                        if (!no_build)
                        {
                            dependencies << "=" << v.build_string;
                        }
                        dependencies << "\n";
                    }

                    channels.insert(channel_context.make_channel(v.url).name());
                }

                for (const auto& c : channels)
                {
                    std::cout << "- " << c << "\n";
                }
                std::cout << "dependencies:\n" << dependencies.str() << std::endl;
                std::cout.flush();
            }
        }
    );

    list_subcom->callback(
        [&config]
        {
            const auto& ctx = Context::instance();
            config.load();

            EnvironmentsManager env_manager;

            if (ctx.output_params.json)
            {
                nlohmann::json res;
                const auto pfxs = env_manager.list_all_known_prefixes();
                std::vector<std::string> envs(pfxs.size());
                std::transform(
                    pfxs.begin(),
                    pfxs.end(),
                    envs.begin(),
                    [](const fs::u8path& path) { return path.string(); }
                );
                res["envs"] = envs;
                std::cout << res.dump(4) << std::endl;
                return;
            }

            // format and print table
            printers::Table t({ "Name", "Active", "Path" });
            t.set_alignment(
                { printers::alignment::left, printers::alignment::left, printers::alignment::left }
            );
            t.set_padding({ 2, 2, 2 });

            for (auto& env : env_manager.list_all_known_prefixes())
            {
                bool is_active = (env == ctx.prefix_params.target_prefix);
                t.add_row({ get_env_name(env), is_active ? "*" : "", env.string() });
            }
            t.print(std::cout);
        }
    );

    auto* remove_subcom = com->add_subcommand("remove", "Remove an environment");
    init_general_options(remove_subcom, config);
    init_prefix_options(remove_subcom, config);

    create_subcom->callback([&] { return mamba::create(config); });

    remove_subcom->callback(
        [&config]
        {
            // Remove specs if exist
            remove(config, MAMBA_REMOVE_ALL);

            const auto& ctx = Context::instance();
            if (!ctx.dry_run)
            {
                const auto& prefix = ctx.prefix_params.target_prefix;
                // Remove env directory or rename it (e.g. if used)
                remove_or_rename(env::expand_user(prefix));

                EnvironmentsManager env_manager;
                // Unregister environment
                env_manager.unregister_env(env::expand_user(prefix));

                Console::instance().print(join(
                    "",
                    std::vector<std::string>({ "Environment removed at prefix: ", prefix.string() })
                ));
                Console::instance().json_write({ { "success", true } });
            }
            else
            {
                Console::stream() << "Dry run. The environment was not removed.";
            }
        }
    );
}<|MERGE_RESOLUTION|>--- conflicted
+++ resolved
@@ -78,13 +78,7 @@
         [&]
         {
             auto const& ctx = Context::instance();
-<<<<<<< HEAD
-            auto& config = Configuration::instance();
-=======
-            config.at("show_banner").set_value(false);
->>>>>>> be994824
             config.load();
-
 
             mamba::ChannelContext channel_context;
             if (explicit_format)
