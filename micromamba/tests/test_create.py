import json
import os
import platform
import shutil
import subprocess
from pathlib import Path
from packaging.version import Version

import pytest
import yaml

from . import helpers

from memory_profiler import memory_usage

__this_dir__ = Path(__file__).parent.resolve()

env_file_requires_pip_install_path = __this_dir__ / "env-requires-pip-install.yaml"


env_file_requires_pip_install_path_with_whitespaces = (
    __this_dir__ / "env-requires-pip-install-with-spaces.yaml"
)

env_files = [
    env_file_requires_pip_install_path,
    env_file_requires_pip_install_path_with_whitespaces,
]

lockfile_path: Path = __this_dir__ / "test-env-lock.yaml"
pip_lockfile_path: Path = __this_dir__ / "test-env-pip-lock.yaml"
pip_git_https_lockfile_path: Path = __this_dir__ / "test-env-lock-pip-git-https.yaml"


def check_create_result(res, root_prefix, target_prefix):
    assert res["root_prefix"] == str(root_prefix)
    assert res["target_prefix"] == str(target_prefix)
    assert not res["use_target_prefix_fallback"]
    assert not res["use_default_prefix_fallback"]
    assert not res["use_root_prefix_fallback"]
    checks = (
        helpers.MAMBA_ALLOW_EXISTING_PREFIX
        | helpers.MAMBA_NOT_ALLOW_MISSING_PREFIX
        | helpers.MAMBA_ALLOW_NOT_ENV_PREFIX
        | helpers.MAMBA_NOT_EXPECT_EXISTING_PREFIX
    )
    assert res["target_prefix_checks"] == checks


@pytest.mark.parametrize("shared_pkgs_dirs", [True], indirect=True)
@pytest.mark.parametrize(
    "source,file_type",
    [
        ("cli_only", None),
        ("spec_file_only", "classic"),
        ("spec_file_only", "explicit"),
        ("spec_file_only", "yaml"),
        ("both", "classic"),
        ("both", "explicit"),
        ("both", "yaml"),
    ],
)
@pytest.mark.parametrize("create_cmd", ["create", "env create"])
def test_specs(tmp_home, tmp_root_prefix, tmp_path, source, file_type, create_cmd):
    env_prefix = tmp_path / "myenv"

    cmd = ["-p", env_prefix]
    specs = []

    if source in ("cli_only", "both"):
        specs = ["xtensor-python", "xtl"]
        cmd += specs

    if source in ("spec_file_only", "both"):
        spec_file = str(tmp_path / "env")

        if file_type == "classic":
            file_content = ["xtensor >0.20", "xsimd"]
            specs += file_content
        elif file_type == "explicit":
            explicit_specs = [
                "https://conda.anaconda.org/conda-forge/linux-64/xtensor-0.21.5-hc9558a2_0.tar.bz2#d330e02e5ed58330638a24601b7e4887",
                "https://conda.anaconda.org/conda-forge/linux-64/xsimd-7.4.8-hc9558a2_0.tar.bz2#32d5b7ad7d6511f1faacf87e53a63e5f",
            ]
            file_content = ["@EXPLICIT"] + explicit_specs
            specs = explicit_specs
        elif file_type == "yaml":
            spec_file += ".yaml"
            file_content = ["dependencies:", "  - xtensor >0.20", "  - xsimd"]
            specs += ["xtensor >0.20", "xsimd"]
        else:
            raise RuntimeError("unhandled file type : ", file_type)

        with open(spec_file, "w") as f:
            f.write("\n".join(file_content))

        cmd += ["-f", spec_file]

    res = helpers.create(*cmd, "--print-config-only", create_cmd=create_cmd)

    check_create_result(res, tmp_root_prefix, env_prefix)
    assert res["env_name"] == ""
    assert res["specs"] == specs

    json_res = helpers.create(*cmd, "--json", create_cmd=create_cmd)
    assert json_res["success"]


@pytest.mark.parametrize("shared_pkgs_dirs", [True], indirect=True)
def test_lockfile(tmp_home, tmp_root_prefix, tmp_path):
    env_prefix = tmp_path / "myenv"
    spec_file = tmp_path / "env-lock.yaml"

    shutil.copyfile(lockfile_path, spec_file)

    res = helpers.create("-p", env_prefix, "-f", spec_file, "--json")
    assert res["success"]

    packages = helpers.umamba_list("-p", env_prefix, "--json")
    assert any(package["name"] == "zlib" and package["version"] == "1.2.11" for package in packages)


@pytest.mark.skipif(
    platform.system() != "Linux",
    reason="Test only available on Linux (cf. `test-env-pip-lock.yaml`)",
)
@pytest.mark.parametrize("shared_pkgs_dirs", [True], indirect=True)
def test_lockfile_with_pip(tmp_home, tmp_root_prefix, tmp_path):
    env_prefix = tmp_path / "myenv"
    spec_file = tmp_path / "pip-env-lock.yaml"

    shutil.copyfile(pip_lockfile_path, spec_file)

    res = helpers.create("-p", env_prefix, "-f", spec_file, "--json")
    assert res["success"]

    packages = helpers.umamba_list("-p", env_prefix, "--json")

    # Test pkg url ending with `.tar.gz`
    assert any(
        package["name"] == "Checkm" and package["version"] == "0.4" and package["channel"] == "pypi"
        for package in packages
    )
    # Test pkg url ending with `.whl`
    assert any(
        package["name"] == "starlette"
        and package["version"] == "0.17.1"
        and package["channel"] == "pypi"
        for package in packages
    )
    # Test pkg url ending with `.conda`
    assert any(
        package["name"] == "bzip2"
        and package["version"] == "1.0.8"
        and package["channel"] == "conda-forge"
        for package in packages
    )
    # Test pkg url ending with `.tar.bz2`
    assert any(
        package["name"] == "xz"
        and package["version"] == "5.2.6"
        and package["channel"] == "conda-forge"
        for package in packages
    )


# TODO: Remove this test once this is fixed:
# https://github.com/dateutil/dateutil/issues/1419
@pytest.mark.skip(reason="See https://github.com/mamba-org/mamba/pull/3796#issuecomment-2683061013")
@pytest.mark.skipif(
    platform.system() not in ["Darwin", "Linux"],
    reason="Used lockfile only handles macOS and Linux.",
)
@pytest.mark.parametrize("shared_pkgs_dirs", [True], indirect=True)
def test_pip_git_https_lockfile(tmp_home, tmp_root_prefix, tmp_path):
    env_prefix = tmp_path / "myenv"
    spec_file = tmp_path / "env-lock.yaml"

    shutil.copyfile(pip_git_https_lockfile_path, spec_file)

    res = helpers.create("-p", env_prefix, "-f", spec_file, "--json")
    assert res["success"]

    packages = helpers.umamba_list("-p", env_prefix, "--json")
    assert any(
        package["name"] == "python-dateutil"
        and package["version"] == "2.9.0.post1.dev3+g9eaa5de"
        and package["channel"] == "pypi"
        and package["base_url"] == "https://pypi.org/"
        for package in packages
    )
    assert any(
        package["name"] == "six"
        and package["version"] == "1.17.0"
        and package["channel"] == "pypi"
        and package["base_url"] == "https://pypi.org/"
        for package in packages
    )


@pytest.mark.parametrize("shared_pkgs_dirs", [True], indirect=True)
def test_lockfile_online(tmp_home, tmp_root_prefix, tmp_path):
    env_prefix = tmp_path / "myenv"
    spec_file = (
        "https://raw.githubusercontent.com/mamba-org/mamba/main/micromamba/tests/test-env-lock.yaml"
    )

    res = helpers.create("-p", env_prefix, "-f", spec_file, "--json")
    assert res["success"]

    packages = helpers.umamba_list("-p", env_prefix, "--json")
    assert any(package["name"] == "zlib" and package["version"] == "1.2.11" for package in packages)


@pytest.mark.parametrize("shared_pkgs_dirs", [True], indirect=True)
def test_env_lockfile_different_install_after_create(tmp_home, tmp_root_prefix, tmp_path):
    env_prefix = tmp_path / "myenv"
    create_spec_file = tmp_path / "env-create-lock.yaml"
    install_spec_file = tmp_path / "env-install-lock.yaml"

    shutil.copyfile(__this_dir__ / "envlockfile-check-step-1-lock.yaml", create_spec_file)
    shutil.copyfile(__this_dir__ / "envlockfile-check-step-2-lock.yaml", install_spec_file)

    res = helpers.create("-p", env_prefix, "-f", create_spec_file, "-y", "--json")
    assert res["success"]

    # Must not crash
    helpers.install("-p", env_prefix, "-f", install_spec_file, "-y", "--json")


# Only run this test on Linux, as it is the only platform where xeus-cling
# (which is part of the environment) is available.
@pytest.mark.timeout(20)
@pytest.mark.skipif(platform.system() != "Linux", reason="Test only available on Linux")
@pytest.mark.parametrize("shared_pkgs_dirs", [True], indirect=True)
def test_env_logging_overhead_regression(tmp_home, tmp_root_prefix, tmp_path):
    # Non-regression test https://github.com/mamba-org/mamba/issues/3415.

    env_prefix = tmp_path / "myenv"
    create_spec_file = tmp_path / "env-logging-overhead-regression.yaml"

    shutil.copyfile(__this_dir__ / "env-logging-overhead-regression.yaml", create_spec_file)

    # Must not hang
    res = helpers.create("-p", env_prefix, "-f", create_spec_file, "-y", "--json", "--dry-run")
    assert res["success"]


@pytest.mark.parametrize("target_prefix", ("file", "empty_dir", "non_empty_dir"))
def test_existing_target_prefix(tmp_root_prefix, tmp_path, target_prefix):
    p = tmp_path / "myenv"
    expected_p = p.resolve()
    cmd = ["-p", p]

    if target_prefix == "file":
        expected_p.touch()
    else:
        expected_p.mkdir()
        if target_prefix == "non_empty_dir":
            (expected_p / "foo").touch()

    if target_prefix in ("file", "non_empty_dir"):
        with pytest.raises(subprocess.CalledProcessError):
            helpers.create(*cmd)
    else:
        helpers.create(*cmd)
        assert (expected_p / "conda-meta").exists()


@pytest.mark.parametrize("shared_pkgs_dirs", [True], indirect=True)
@pytest.mark.parametrize("root_prefix_type", (None, "env_var", "cli"))
@pytest.mark.parametrize("target_is_root", (False, True))
@pytest.mark.parametrize("cli_prefix", (False, True))
@pytest.mark.parametrize("cli_env_name", (False, True))
@pytest.mark.parametrize("yaml_name", (False, True, "prefix"))
@pytest.mark.parametrize("env_var", (False, True))
@pytest.mark.parametrize("current_target_prefix_fallback", (False, True))
@pytest.mark.parametrize(
    "similar_non_canonical,non_canonical_position",
    ((False, None), (True, "append"), (True, "prepend")),
)
@pytest.mark.parametrize("root_prefix_env_exists", (False, True))
def test_target_prefix(
    tmp_home,
    tmp_root_prefix,
    tmp_path,
    root_prefix_type,
    target_is_root,
    cli_prefix,
    cli_env_name,
    yaml_name,
    env_var,
    current_target_prefix_fallback,
    similar_non_canonical,
    non_canonical_position,
    root_prefix_env_exists,
):
    cmd = []

    if root_prefix_type is None:
        root_prefix = Path(os.environ["MAMBA_ROOT_PREFIX"])
    elif root_prefix_type == "cli":
        root_prefix = tmp_path / "myroot"
        cmd += ["-r", root_prefix]
    else:
        root_prefix = Path(os.environ["MAMBA_ROOT_PREFIX"])

    if root_prefix_env_exists:
        os.makedirs(Path(os.environ["MAMBA_ROOT_PREFIX"]) / "envs", exist_ok=True)

    env_prefix = tmp_path / "myenv"

    if target_is_root:
        p = root_prefix
        n = "base"
    else:
        p = env_prefix
        n = "someenv"

    expected_p = p.resolve()
    if cli_env_name and not target_is_root:
        expected_p = root_prefix / "envs" / n

    if similar_non_canonical:
        if non_canonical_position == "append":
            p = p / "."
        else:
            p = p.parent / "." / p.name

    if cli_prefix:
        cmd += ["-p", p]

    if cli_env_name:
        cmd += ["-n", n]

    if yaml_name:
        spec_file = tmp_path / "env.yaml"

        if yaml_name == "prefix":
            yaml_n = str(p)
        else:
            yaml_n = "yaml_name"
            if not (cli_prefix or cli_env_name):
                expected_p = root_prefix / "envs" / yaml_n

        file_content = [
            f"name: {yaml_n}",
            "dependencies: [xtensor]",
        ]
        with open(spec_file, "w") as f:
            f.write("\n".join(file_content))
        cmd += ["-f", spec_file]

    if env_var:
        os.environ["MAMBA_TARGET_PREFIX"] = str(p)

    if not current_target_prefix_fallback:
        os.environ.pop("CONDA_PREFIX", None)
    else:
        os.environ["CONDA_PREFIX"] = str(p)

    if (
        (cli_prefix and cli_env_name)
        or (yaml_name == "prefix")
        or not (cli_prefix or cli_env_name or yaml_name or env_var)
    ):
        with pytest.raises(subprocess.CalledProcessError):
            helpers.create(*cmd, "--print-config-only")
    else:
        res = helpers.create(*cmd, "--print-config-only")
        check_create_result(res, root_prefix=root_prefix, target_prefix=expected_p)


@pytest.mark.parametrize("shared_pkgs_dirs", [True], indirect=True)
@pytest.mark.parametrize("cli", (False, True))
@pytest.mark.parametrize("yaml", (False, True))
@pytest.mark.parametrize("env_var", (False, True))
@pytest.mark.parametrize("rc_file", (False, True))
def test_channels(tmp_home, tmp_root_prefix, tmp_path, cli, yaml, env_var, rc_file):
    env_prefix = tmp_path / "myenv"
    spec_file = tmp_path / "env.yaml"
    rc_file = tmp_path / "rc.yaml"

    cmd = ["-p", env_prefix]
    expected_channels = []

    if cli:
        cmd += ["-c", "cli"]
        expected_channels += ["cli"]

    if yaml:
        file_content = [
            "channels: [yaml]",
            "dependencies: [xtensor]",
        ]

        with open(spec_file, "w") as f:
            f.write("\n".join(file_content))
        cmd += ["-f", spec_file]
        expected_channels += ["yaml"]

    if env_var:
        os.environ["CONDA_CHANNELS"] = "env_var"
        expected_channels += ["env_var"]

    if rc_file:
        file_content = ["channels: [rc]"]
        with open(rc_file, "w") as f:
            f.write("\n".join(file_content))

        cmd += ["--rc-file", rc_file]
        expected_channels += ["rc"]

    res = helpers.create(*cmd, "--print-config-only", no_rc=not rc_file, default_channel=False)
    check_create_result(res, tmp_root_prefix, env_prefix)
    if expected_channels:
        assert res["channels"] == expected_channels
    else:
        assert res["channels"] == ["conda-forge"]


@pytest.mark.parametrize("shared_pkgs_dirs", [True], indirect=True)
@pytest.mark.parametrize("env_vars", (False, True))
@pytest.mark.parametrize("no_env", (False, True))
def test_spec_file_env_vars(tmp_home, tmp_root_prefix, tmp_path, env_vars, no_env):
    env_name = "env-check-env-vars"

    spec_file = tmp_path / "env-check-env-vars.yaml"
    file_content = [
        "dependencies: [numpy]",
    ]
    if env_vars:
        variables_dict = {"MY_ENV_VAR": "My Value", "MY_OTHER_ENV_VAR": "Another Value"}
        yaml_str = yaml.dump({"variables": variables_dict}, default_flow_style=False)
        file_content.append(yaml_str)

    with open(spec_file, "w") as f:
        f.write("\n".join(file_content))

    cmd = ["-n", env_name, "-f", spec_file, "--json"]
    if no_env:
        cmd += ["--no-env"]

    res = helpers.create(*cmd)
    assert res["success"]

    packages = helpers.umamba_list("-n", env_name, "--json")
    assert any(package["name"] == "numpy" for package in packages)

    state_file_path = tmp_root_prefix / "envs" / env_name / "conda-meta" / "state"

    if env_vars and not no_env:
        assert state_file_path.exists()

        with open(state_file_path) as f:
            state_content = f.read()
        assert (
            '"env_vars":{"MY_ENV_VAR":"My Value","MY_OTHER_ENV_VAR":"Another Value"}'
            in state_content
        )
    else:
        assert not state_file_path.exists()


@pytest.mark.parametrize("shared_pkgs_dirs", [True], indirect=True)
@pytest.mark.parametrize("type", ("yaml", "classic", "explicit"))
def test_multiple_spec_files(tmp_home, tmp_root_prefix, tmp_path, type):
    env_prefix = tmp_path / "myenv"

    cmd = ["-p", env_prefix]
    specs = ["xtensor", "xsimd"]
    explicit_specs = [
        "https://conda.anaconda.org/conda-forge/linux-64/xtensor-0.21.5-hc9558a2_0.tar.bz2#d330e02e5ed58330638a24601b7e4887",
        "https://conda.anaconda.org/conda-forge/linux-64/xsimd-7.4.8-hc9558a2_0.tar.bz2#32d5b7ad7d6511f1faacf87e53a63e5f",
    ]

    for i in range(2):
        if type == "yaml":
            spec_file = tmp_path / f"env{i}.yaml"
            file_content = [f"dependencies: [{specs[i]}]"]
        elif type == "classic":
            spec_file = tmp_path / f"env{i}.txt"
            file_content = [specs[i]]
        else:  # explicit
            spec_file = tmp_path / f"env{i}.txt"
            file_content = ["@EXPLICIT", explicit_specs[i]]

        with open(spec_file, "w") as f:
            f.write("\n".join(file_content))

        cmd += ["-f", spec_file]

    res = helpers.create(*cmd, "--print-config-only")
    if type == "yaml" or type == "classic":
        assert res["specs"] == specs
    else:  # explicit
        assert res["specs"] == [explicit_specs[0]]


@pytest.mark.parametrize("shared_pkgs_dirs", [True], indirect=True)
def test_multiple_spec_files_different_types(tmp_home, tmp_root_prefix, tmp_path):
    env_prefix = tmp_path / "myenv"

    cmd = ["-p", env_prefix]

    spec_file_1 = tmp_path / "env1.yaml"
    spec_file_1.write_text("dependencies: [xtensor]")

    spec_file_2 = tmp_path / "env2.txt"
    spec_file_2.write_text("xsimd")

    cmd += ["-f", spec_file_1, "-f", spec_file_2]

    with pytest.raises(subprocess.CalledProcessError) as info:
        helpers.create(*cmd, "--print-config-only")
    assert "found multiple spec file types" in info.value.stderr.decode()


@pytest.mark.parametrize("shared_pkgs_dirs", [True], indirect=True)
def test_multiple_yaml_specs_only_one_has_channels(tmp_home, tmp_root_prefix, tmp_path):
    env_prefix = tmp_path / "myenv"

    cmd = ["-p", env_prefix]

    spec_file_1 = tmp_path / "env1.yaml"
    spec_file_1.write_text("dependencies: [xtensor]")

    spec_file_2 = tmp_path / "env2.yaml"
    spec_file_2.write_text(
        "dependencies: [xsimd]\nchannels: [bioconda]",
    )

    cmd += ["-f", spec_file_1, "-f", spec_file_2]

    res = helpers.create(*cmd, "--print-config-only", default_channel=False)
    assert res["channels"] == ["bioconda"]
    assert res["specs"] == ["xtensor", "xsimd"]


@pytest.mark.parametrize("shared_pkgs_dirs", [True], indirect=True)
def test_multiple_yaml_specs_different_names(tmp_home, tmp_root_prefix, tmp_path):
    env_prefix = tmp_path / "myenv"

    cmd = ["-p", env_prefix]

    spec_file_1 = tmp_path / "env1.yaml"
    spec_file_1.write_text("name: env1\ndependencies: [xtensor]")

    spec_file_2 = tmp_path / "env2.yaml"
    spec_file_2.write_text(
        "name: env2\ndependencies: [xsimd]\nchannels: [bioconda]",
    )

    cmd += ["-f", spec_file_1, "-f", spec_file_2]

    res = helpers.create(*cmd, "--print-config-only", default_channel=False)
    assert res["spec_file_env_name"] == "env1"
    assert res["channels"] == ["bioconda"]
    assert res["specs"] == ["xtensor", "xsimd"]


@pytest.mark.parametrize("shared_pkgs_dirs", [True], indirect=True)
def test_multiprocessing(tmp_home, tmp_root_prefix):
    if platform.system() == "Windows":
        return

    root_prefix = Path(os.environ["MAMBA_ROOT_PREFIX"])
    if os.path.exists(root_prefix / "pkgs"):
        shutil.rmtree(root_prefix / "pkgs")

    cmd = [helpers.get_umamba()]
    cmd += ["create", "-n", "env1", "-y"]
    cmd += ["airflow"]
    cmd += ["pytorch"]
    cmd += ["-c", "conda-forge"]

    cmd2 = [helpers.get_umamba(), "create"]
    cmd2 += ["-n", "env2", "-y"]
    cmd2 += ["airflow"]
    cmd2 += ["pytorch"]
    cmd2 += ["-c", "conda-forge"]

    # must not crash
    cmds = [cmd, cmd2]
    procs = [subprocess.Popen(p) for p in cmds]
    for p in procs:
        rc = p.wait()
        assert rc == 0


@pytest.mark.skipif(
    helpers.dry_run_tests is helpers.DryRun.ULTRA_DRY,
    reason="Running only ultra-dry tests",
)
@pytest.mark.parametrize("shared_pkgs_dirs", [True], indirect=True)
@pytest.mark.parametrize(
    "already_exists, is_conda_env", ((False, False), (True, False), (True, True))
)
@pytest.mark.parametrize("has_specs", (False, True))
def test_create_base(tmp_home, tmp_root_prefix, already_exists, is_conda_env, has_specs):
    if already_exists:
        if is_conda_env:
            (tmp_root_prefix / "conda-meta").mkdir()
    else:
        tmp_root_prefix.rmdir()

    cmd = ["-n", "base"]
    if has_specs:
        cmd += ["xtensor"]

    if already_exists:
        with pytest.raises(subprocess.CalledProcessError):
            helpers.create(*cmd)
    else:
        helpers.create(*cmd)
        assert (tmp_root_prefix / "conda-meta").exists()


@pytest.mark.parametrize("shared_pkgs_dirs", [True], indirect=True)
@pytest.mark.skipif(
    helpers.dry_run_tests is helpers.DryRun.ULTRA_DRY,
    reason="Running only ultra-dry tests",
)
@pytest.mark.parametrize("outside_root_prefix", (False, True))
def test_classic_specs(tmp_home, tmp_root_prefix, tmp_path, outside_root_prefix):
    tmp_pkgs_dirs = tmp_path / "cache"
    os.environ["CONDA_PKGS_DIRS"] = str(tmp_pkgs_dirs)
    if outside_root_prefix:
        p = tmp_path / "myenv"
    else:
        p = tmp_root_prefix / "envs" / "myenv"

    res = helpers.create("-p", p, "xtensor", "--json")

    assert res["success"]
    assert res["dry_run"] == (helpers.dry_run_tests == helpers.DryRun.DRY)

    keys = {"success", "prefix", "actions", "dry_run"}
    assert keys.issubset(set(res.keys()))

    action_keys = {"LINK", "PREFIX"}
    assert action_keys.issubset(set(res["actions"].keys()))

    packages = {pkg["name"] for pkg in res["actions"]["LINK"]}
    expected_packages = {"xtensor", "xtl"}
    assert expected_packages.issubset(packages)

    if helpers.dry_run_tests == helpers.DryRun.OFF:
        pkg_name = helpers.get_concrete_pkg(res, "xtensor")
        pkg_checker = helpers.PackageChecker("xtensor", p)
        assert pkg_name == pkg_checker.get_name_version_build()


@pytest.mark.parametrize("output_flag", ["", "--json", "--quiet"])
def test_create_check_logs(tmp_home, tmp_root_prefix, output_flag):
    env_name = "env-create-check-logs"
    res = helpers.create("-n", env_name, "xtensor", output_flag)

    if output_flag == "--json":
        assert res["success"]
    elif output_flag == "--quiet":
        assert res == ""
    else:
        assert "To activate this environment, use:" in res


@pytest.mark.skipif(
    helpers.dry_run_tests is helpers.DryRun.ULTRA_DRY,
    reason="Running only ultra-dry tests",
)
@pytest.mark.parametrize("shared_pkgs_dirs", [True], indirect=True)
@pytest.mark.parametrize("valid", [False, True])
def test_explicit_specs(tmp_home, tmp_root_prefix, tmp_path, valid):
    spec_file_content = [
        "@EXPLICIT",
        "https://conda.anaconda.org/conda-forge/linux-64/xtensor-0.21.5-hc9558a2_0.tar.bz2#d330e02e5ed58330638a24601b7e4887",
    ]
    if not valid:
        spec_file_content += ["https://conda.anaconda.org/conda-forge/linux-64/xtl"]

    spec_file = tmp_path / "explicit_specs.txt"
    with open(spec_file, "w") as f:
        f.write("\n".join(spec_file_content))

    env_prefix = tmp_path / "myenv"
    cmd = ("-p", env_prefix, "-q", "-f", spec_file)

    if valid:
        helpers.create(*cmd, default_channel=False)

        list_res = helpers.umamba_list("-p", env_prefix, "--json")
        assert len(list_res) == 1
        pkg = list_res[0]
        assert pkg["name"] == "xtensor"
        assert pkg["version"] == "0.21.5"
        assert pkg["build_string"] == "hc9558a2_0"
    else:
        with pytest.raises(subprocess.CalledProcessError):
            helpers.create(*cmd, default_channel=False)


@pytest.mark.skipif(
    helpers.dry_run_tests is helpers.DryRun.ULTRA_DRY,
    reason="Running only ultra-dry tests",
)
@pytest.mark.parametrize("shared_pkgs_dirs", [True], indirect=True)
@pytest.mark.parametrize("prefix_selector", [None, "prefix", "name"])
@pytest.mark.parametrize("create_cmd", ["create", "env create"])
def test_create_empty(tmp_home, tmp_root_prefix, tmp_path, prefix_selector, create_cmd):
    if prefix_selector == "name":
        cmd = ("-n", "myenv", "--json")
        effective_prefix = tmp_root_prefix / "envs" / "myenv"
    elif prefix_selector == "prefix":
        effective_prefix = tmp_path / "some-prefix"
        cmd = ("-p", effective_prefix, "--json")
    else:
        with pytest.raises(subprocess.CalledProcessError):
            helpers.create("--json", create_cmd=create_cmd)
        return

    res = helpers.create(*cmd, create_cmd=create_cmd)

    keys = {"success"}
    assert keys.issubset(set(res.keys()))
    assert res["success"]

    assert (effective_prefix / "conda-meta" / "history").exists()


def test_create_conda_envs_dirs_and_path(tmp_root_prefix, monkeypatch):
    """Abort when CONDA_ENVS_PATH and CONDA_ENVS_DIRS are both set"""
    monkeypatch.setenv("CONDA_ENVS_DIRS", f"{tmp_root_prefix / 'env1'}")
    monkeypatch.setenv("CONDA_ENVS_PATH", f"{tmp_root_prefix / 'env2'}")
    with pytest.raises(subprocess.CalledProcessError) as info:
        helpers.create("-n", "test", "--offline", "--no-rc", no_dry_run=True)

    msg = info.value.stderr.decode()
    assert (
        "The `CONDA_ENVS_DIRS` and `CONDA_ENVS_PATH` environment variables are both set, but only one must be declared."
        in msg
    )


<<<<<<< HEAD
def remove_perms(path, unreadable=False):
=======
@pytest.mark.parametrize("conda_envs_x", ("CONDA_ENVS_DIRS", "CONDA_ENVS_PATH"))
def test_create_envs_dirs(tmp_root_prefix: Path, tmp_path: Path, conda_envs_x, monkeypatch):
    """Create an environment when the first env dir is not writable."""

    noperm_root_dir = Path(tmp_path / "noperm")
    noperm_envs_dir = noperm_root_dir / "envs"

    monkeypatch.setenv(conda_envs_x, f"{noperm_envs_dir}{os.pathsep}{tmp_path}")
    env_name = "myenv"
    os.makedirs(noperm_root_dir, exist_ok=True)

>>>>>>> 5bc7f9f5
    if platform.system() == "Windows":
        # Make path less accessible on Windows - this requires:
        #   Removing inherited and granted permissions, removing ownership,
        #   and optionally granting group Everyone RX access.

        perms = [
            "/inheritance:r",  # remove inherited permissions
            "/remove",  # remove ownership from all groups
            r"BUILTIN\Administrators",
            "/remove",
            r"NT AUTHORITY\SYSTEM",
            "/remove",
            "OWNER RIGHTS",
            "/remove:g",
            "Everyone",
        ]
        if not unreadable:
            perms.extend(["/grant:r", "Everyone:(RX)"])  # grant Read-Execute to everyone

        subprocess.run(
            ["icacls", path] + perms,
            check=True,
        )

    else:
        # Make path less accessible on Linux
        os.chmod(path, 0o000 if unreadable else 0o555)


def restore_perms(path):
    if platform.system() == "Windows":
        # Revert ownership change on Windows so that we can clean up
        subprocess.run(["icacls", path, "/grant", r"BUILTIN\Administrators:F"], check=True)
        subprocess.run(["icacls", path, "/reset"], check=True)
    else:
        # Revert permission change on Linux so that we can clean up
        os.chmod(path, 0o755)


@pytest.mark.parametrize("unreadable", (True, False))
@pytest.mark.parametrize("noperm_dir", ("root_dir", "envs_dir"))
def test_create_envs_dirs(
    tmp_root_prefix: Path, tmp_path: Path, unreadable, noperm_dir, monkeypatch
):
    """Create an environment when the first env dir is not writable."""

    noperm_root_dir = Path(tmp_path / "noperm")
    noperm_envs_dir = noperm_root_dir / "envs"

    monkeypatch.setenv("CONDA_ENVS_DIRS", f"{noperm_envs_dir},{tmp_path}")
    env_name = "myenv"
    target_dir = noperm_root_dir if noperm_dir == "root_dir" else noperm_envs_dir

    os.makedirs(target_dir, exist_ok=True)
    remove_perms(target_dir, unreadable)

    try:
        helpers.create("-n", env_name, "--offline", "--no-rc", no_dry_run=True)
    finally:
        restore_perms(target_dir)

    assert (tmp_path / env_name / "conda-meta" / "history").exists()


@pytest.mark.parametrize("conda_envs_x", ["CONDA_ENVS_DIRS", "CONDA_ENVS_PATH"])
@pytest.mark.parametrize("envs_dirs_source", ("condarc", "env_var"))
def test_mkdir_envs_dirs(tmp_path, tmp_home, monkeypatch, conda_envs_x, envs_dirs_source):
    """Test that an env dir is created if it does not exist already"""

    envs_dir = tmp_path / "user_provided_envdir" / "envs"

    with open(tmp_home / ".condarc", "w+") as f:
        if envs_dirs_source == "env_var":
            monkeypatch.setenv(conda_envs_x, str(envs_dir))
        else:
            f.write(f"envs_dirs: [{str(envs_dir)}]")

    assert not envs_dir.exists()  # directory doesn't exist yet

    helpers.create("-n", "bar", "--rc-file", tmp_home / ".condarc", no_rc=False)

    assert envs_dir.exists()


def test_env_dir_idempotence(tmp_home, tmp_root_prefix, tmp_path):
    """
    Test that setting envs_dirs to ~/.conda and running twice in a row
    gives the same results
    https://github.com/mamba-org/mamba/issues/3836
    """

    mamba_root_prefix_envs = tmp_root_prefix / "envs"
    condarc_envs_dirs = tmp_home / ".conda"

    with open(tmp_home / ".condarc", "w+") as f:
        f.write(f"envs_dirs: [{str(condarc_envs_dirs)}]")

    env_name = "foo"

    for _ in range(2):
        cmd = ["-n", env_name, "--rc-file", tmp_home / ".condarc"]
        helpers.create(*cmd, no_rc=False)

        assert not Path(mamba_root_prefix_envs / env_name).exists()
        assert Path(condarc_envs_dirs / env_name).exists()


@pytest.mark.parametrize("conda_envs_x", ("CONDA_ENVS_DIRS", "CONDA_ENVS_PATH"))
@pytest.mark.parametrize("set_in_conda_envs_dirs", (False, True))
@pytest.mark.parametrize("set_in_condarc", (False, True))
@pytest.mark.parametrize("cli_root_prefix", (False, True))
@pytest.mark.parametrize("check_config_only", (False, True))
def test_root_prefix_precedence(
    tmp_home,
    tmp_clean_env,
    tmp_path,
    monkeypatch,
    conda_envs_x,
    set_in_condarc,
    set_in_conda_envs_dirs,
    cli_root_prefix,
    check_config_only,
):
    """
    Test for root prefix precedence

    Environments can be created in several places depending, in this order:
      - 1. in the folder of `CONDA_ENVS_DIRS` if it is set
      - 2. in the folder of `envs_dirs` if set in the rc file
      - 3. the root prefix given by the user's command (e.g. specified via the `-r` option)
      - 4. the usual root prefix (set generally by `MAMBA_ROOT_PREFIX`)
    """

    # Given by `CONDA_ENVS_DIRS`
    conda_envs_dirs = tmp_path / "conda_envs_dirs" / "envs"
    # Given by `envs_dirs` in the rc file
    condarc_envs_dirs = tmp_path / "condarc_envs_dirs" / "envs"
    # Given via the CLI
    cli_provided_root = tmp_path / "cliroot"
    cli_provided_root_envs = cli_provided_root / "envs"
    # Given by `MAMBA_ROOT_PREFIX`
    mamba_root_prefix = tmp_path / "envroot"
    mamba_root_prefix_envs = mamba_root_prefix / "envs"

    env_name = "foo"
    monkeypatch.setenv("MAMBA_ROOT_PREFIX", str(mamba_root_prefix))
    if set_in_conda_envs_dirs:
        monkeypatch.setenv(conda_envs_x, str(conda_envs_dirs))

    with open(tmp_home / ".condarc", "w+") as f:
        if set_in_condarc:
            f.write(f"envs_dirs: [{str(condarc_envs_dirs)}]")

    cmd = ["-n", env_name, "--rc-file", tmp_home / ".condarc"]

    if check_config_only:
        cmd += ["--print-config-only", "--debug"]

    if cli_root_prefix:
        cmd += ["-r", cli_provided_root]

    res = helpers.create(*cmd, no_rc=False)

    def assert_env_exists(prefix_path):
        assert Path(prefix_path / env_name).exists()

    if check_config_only:
        expected_envs_dirs = []
        if set_in_conda_envs_dirs:
            expected_envs_dirs.append(str(conda_envs_dirs))
        if set_in_condarc:
            expected_envs_dirs.append(str(condarc_envs_dirs))
        if cli_root_prefix:
            expected_envs_dirs.append(str(cli_provided_root_envs))
        else:
            expected_envs_dirs.append(str(mamba_root_prefix_envs))

        effective_envs_dirs = res["envs_dirs"]
        assert effective_envs_dirs == expected_envs_dirs

    # Otherwise, we check that `foo` has been created in the directory
    # based on precedence given above.
    elif set_in_conda_envs_dirs:
        assert_env_exists(conda_envs_dirs)
    elif set_in_condarc:
        assert_env_exists(condarc_envs_dirs)
    elif cli_root_prefix:
        assert_env_exists(cli_provided_root_envs)
    else:
        assert_env_exists(mamba_root_prefix_envs)


@pytest.mark.skipif(
    helpers.dry_run_tests is helpers.DryRun.ULTRA_DRY,
    reason="Running only ultra-dry tests",
)
@pytest.mark.parametrize("shared_pkgs_dirs", [True], indirect=True)
@pytest.mark.parametrize("source", ["cli", "env_var", "rc_file"])
def test_always_yes(tmp_home, tmp_root_prefix, tmp_path, source):
    env_name = "myenv"
    helpers.create("-n", env_name, "xtensor", no_dry_run=True)

    if source == "cli":
        res = helpers.create("-n", env_name, "xtensor", "--json", always_yes=True)
    elif source == "env_var":
        try:
            os.environ["MAMBA_ALWAYS_YES"] = "true"
            res = helpers.create("-n", env_name, "xtensor", "--json", always_yes=False)
        finally:
            os.environ.pop("MAMBA_ALWAYS_YES")
    else:  # rc_file
        rc_file = tmp_path / "config.yaml"
        with open(rc_file, "w") as f:
            f.write("always_yes: true")
        res = helpers.create(
            "-n",
            env_name,
            "xtensor",
            f"--rc-file={rc_file}",
            "--json",
            always_yes=False,
            no_rc=False,
        )

    assert res["success"]
    assert res["dry_run"] == (helpers.dry_run_tests == helpers.DryRun.DRY)


@pytest.mark.skipif(
    helpers.dry_run_tests is helpers.DryRun.ULTRA_DRY,
    reason="Running only ultra-dry tests",
)
@pytest.mark.parametrize("shared_pkgs_dirs", [True], indirect=True)
@pytest.mark.parametrize("relocate_prefix", ["/home/bob/env", "/"])
def test_create_with_relocate_prefix(tmp_home, tmp_root_prefix, tmp_path, relocate_prefix):
    env_prefix = tmp_path / "myenv"
    res = helpers.create(
        "-p",
        env_prefix,
        "--relocate-prefix",
        relocate_prefix,
        "python=3.11",
        "--json",
        no_dry_run=True,
    )
    assert res["success"]
    if platform.system() != "Windows":
        with open(env_prefix / "bin" / "2to3") as f:
            firstline = f.readline()
            assert firstline == f"#!{relocate_prefix}/bin/python3.11\n"


@pytest.mark.skipif(
    helpers.dry_run_tests is helpers.DryRun.ULTRA_DRY,
    reason="Running only ultra-dry tests",
)
@pytest.mark.parametrize("shared_pkgs_dirs", [True], indirect=True)
@pytest.mark.parametrize(
    "alias",
    [
        None,
        "https://conda.anaconda.org/",
        "https://repo.mamba.pm/",
        "https://repo.mamba.pm",
    ],
)
def test_channel_alias(tmp_home, tmp_root_prefix, alias):
    env_name = "myenv"
    if alias:
        res = helpers.create(
            "-n",
            env_name,
            "xtensor",
            "--json",
            "--channel-alias",
            alias,
        )
        # ca = alias.rstrip("/")
    else:
        res = helpers.create("-n", env_name, "xtensor", "--json")
        # ca = "https://conda.anaconda.org"

    for link in res["actions"]["LINK"]:
        assert link["channel"] == "conda-forge"
        # assert link["channel"].startswith(f"{ca}/conda-forge/")
        # assert link["url"].startswith(f"{ca}/conda-forge/")


@pytest.mark.skipif(
    helpers.dry_run_tests is helpers.DryRun.ULTRA_DRY,
    reason="Running only ultra-dry tests",
)
@pytest.mark.parametrize("shared_pkgs_dirs", [True], indirect=True)
def test_spec_with_channel(tmp_home, tmp_root_prefix, tmp_path):
    env_name = "myenv"
    res = helpers.create("-n", env_name, "bokeh::bokeh", "--json", "--dry-run")
    ca = "https://conda.anaconda.org"

    for link in res["actions"]["LINK"]:
        if link["name"] == "bokeh":
            assert link["channel"].startswith("bokeh")
            assert link["url"].startswith(f"{ca}/bokeh/")

    spec_file = tmp_path / "env.yaml"
    contents = [
        "dependencies:",
        "  - bokeh::bokeh",
        "  - conda-forge::xtensor 0.22.*",
    ]
    with open(spec_file, "w") as fs:
        fs.write("\n".join(contents))

    res = helpers.create("-n", env_name, "-f", spec_file, "--json", "--dry-run")

    link_packages = [link["name"] for link in res["actions"]["LINK"]]
    assert "bokeh" in link_packages
    assert "xtensor" in link_packages

    for link in res["actions"]["LINK"]:
        if link["name"] == "bokeh":
            assert link["channel"].startswith("bokeh")
            assert link["url"].startswith(f"{ca}/bokeh/")

        if link["name"] == "xtensor":
            assert link["channel"].startswith("conda-forge")
            assert link["url"].startswith(f"{ca}/conda-forge/")
            assert link["version"].startswith("0.22.")


def test_spec_with_channel_and_subdir():
    env_name = "myenv"
    try:
        helpers.create("-n", env_name, "conda-forge/noarch::xtensor", "--dry-run")
    except subprocess.CalledProcessError as e:
        # The error message we are getting today is not the most informative but
        # was needed to unify the solver interface.
        msg = e.stderr.decode()
        assert "The following package could not be installed" in msg
        assert "xtensor" in msg


@pytest.mark.parametrize("shared_pkgs_dirs", [True], indirect=True)
def test_spec_with_multichannel(tmp_home, tmp_root_prefix):
    "https://github.com/mamba-org/mamba/pull/2927"
    helpers.create("-n", "myenv", "defaults::zlib", "--dry-run")


def test_spec_with_slash_in_channel(tmp_home, tmp_root_prefix):
    "https://github.com/mamba-org/mamba/pull/2926"
    with pytest.raises(subprocess.CalledProcessError) as info:
        helpers.create("-n", "env1", "pkgs/main/noarch::python", "--dry-run")

        # The error message we are getting today is not the most informative but
        # was needed to unify the solver interface.
        msg = info.value.stderr.decode()
        assert "The following package could not be installed" in msg
        assert "python" in msg

    os.environ["CONDA_SUBDIR"] = "linux-64"
    helpers.create("-n", "env2", "pkgs/main/linux-64::python", "--dry-run")
    helpers.create("-n", "env3", "pkgs/main::python", "--dry-run")


@pytest.mark.parametrize("shared_pkgs_dirs", [True], indirect=True)
def test_channel_nodefaults(tmp_home, tmp_root_prefix, tmp_path):
    rc_file = tmp_path / "rc.yaml"
    content = [
        "channels:",
        "  - rc",
    ]
    with open(rc_file, "w") as f:
        f.write("\n".join(content))

    spec_file = tmp_path / "env.yaml"
    contents = [
        "channels:",
        "  - yaml",
        "  - nodefaults",
        "dependencies:",
        "  - xtensor-python",
    ]
    with open(spec_file, "w") as f:
        f.write("\n".join(contents))

    res = helpers.create(
        "-n",
        "myenv",
        "-f",
        spec_file,
        "--print-config-only",
        f"--rc-file={rc_file}",
        default_channel=False,
        no_rc=False,
    )

    assert res["channels"] == ["yaml"]


@pytest.mark.parametrize("shared_pkgs_dirs", [True], indirect=True)
def test_pin_applicable(tmp_home, tmp_root_prefix, tmp_path):
    pin_name = "xtensor"
    pin_max_version = "0.24"
    # We add the channel to test a fragile behavior of ``Database``
    spec_name = "conda-forge::xtensor"
    rc_file = tmp_path / "rc.yaml"

    with open(rc_file, "w+") as f:
        f.write(f"""pinned_packages: ["{pin_name}<={pin_max_version}"]""")

    res = helpers.create("-n", "myenv", f"--rc-file={rc_file}", "--json", spec_name, no_rc=False)

    install_pkg = None
    for p in res["actions"]["LINK"]:
        if p["name"] == pin_name:
            install_pkg = p

    # Should do proper version comparison
    assert install_pkg["version"] == "0.24.0"


@pytest.mark.parametrize("shared_pkgs_dirs", [True], indirect=True)
def test_pin_not_applicable(tmp_home, tmp_root_prefix, tmp_path):
    pin_name = "package-that-does-not-exists"
    spec_name = "xtensor"
    rc_file = tmp_path / "rc.yaml"

    with open(rc_file, "w+") as f:
        f.write(f"""pinned_packages: ["{pin_name}"]""")

    res = helpers.create("-n", "myenv", f"--rc-file={rc_file}", "--json", spec_name, no_rc=False)
    assert res["success"] is True
    helpers.get_concrete_pkg(res, spec_name)  # Not trowing


@pytest.mark.parametrize("shared_pkgs_dirs", [True], indirect=True)
def test_set_platform(tmp_home, tmp_root_prefix):
    env_name = "myenv"
    # test a dummy platform/arch
    helpers.create("-n", env_name, "--platform", "ptf-128")
    rc_file = tmp_root_prefix / "envs" / env_name / ".mambarc"
    assert (rc_file).exists()

    rc_dict = None
    with open(rc_file) as f:
        rc_dict = yaml.load(f, Loader=yaml.FullLoader)
    assert rc_dict
    assert set(rc_dict.keys()) == {"platform"}
    assert rc_dict["platform"] == "ptf-128"

    res = helpers.info("-n", env_name, "--json")
    assert "__archspec=1=128" in res["virtual packages"]
    assert res["platform"] == "ptf-128"

    # test virtual packages
    helpers.create("-n", env_name, "--platform", "win-32")
    res = helpers.info("-n", env_name, "--json")
    assert "__archspec=1=x86" in res["virtual packages"]
    assert any(pkg.startswith("__win") for pkg in res["virtual packages"])
    assert res["platform"] == "win-32"


@pytest.mark.skipif(
    helpers.dry_run_tests is helpers.DryRun.ULTRA_DRY,
    reason="Running only ultra-dry tests",
)
@pytest.mark.parametrize("shared_pkgs_dirs", [True], indirect=True)
@pytest.mark.parametrize(
    "version,build,cache_tag",
    [
        ["3.10", "*_cpython", "cpython-310"],
        # FIXME: https://github.com/mamba-org/mamba/issues/1432
        # [ "3.7", "*_pypy","pypy37"],
    ],
)
def test_pyc_compilation(tmp_home, tmp_root_prefix, version, build, cache_tag):
    env_name = "myenv"
    env_prefix = tmp_root_prefix / "envs" / env_name
    cmd = ["-n", env_name, f"python={version}.*={build}", "six"]

    if platform.system() == "Windows":
        site_packages = env_prefix / "Lib" / "site-packages"
        if version == "2.7":
            cmd += ["-c", "defaults"]  # for vc=9.*
    else:
        site_packages = env_prefix / "lib" / f"python{version}" / "site-packages"

    if cache_tag:
        pyc_fn = Path("__pycache__") / f"six.{cache_tag}.pyc"
    else:
        pyc_fn = Path("six.pyc")

    # Disable pyc compilation to ensure that files are still registered in conda-meta
    helpers.create(*cmd, "--no-pyc")
    assert not (site_packages / pyc_fn).exists()
    six_meta = next((env_prefix / "conda-meta").glob("six-*.json")).read_text()
    assert pyc_fn.name in six_meta

    # Enable pyc compilation to ensure that the pyc files are created
    helpers.create(*cmd)
    assert (site_packages / pyc_fn).exists()
    assert pyc_fn.name in six_meta


@pytest.mark.parametrize("shared_pkgs_dirs", [True], indirect=True)
def test_create_check_dirs(tmp_home, tmp_root_prefix):
    env_name = "myenv"
    env_prefix = tmp_root_prefix / "envs" / env_name
    cmd = ["-n", env_name, "python=3.8", "traitlets"]
    helpers.create(*cmd)

    assert os.path.isdir(env_prefix)

    if platform.system() == "Windows":
        assert os.path.isdir(env_prefix / "lib" / "site-packages" / "traitlets")
    else:
        assert os.path.isdir(env_prefix / "lib" / "python3.8" / "site-packages" / "traitlets")


@pytest.mark.parametrize("shared_pkgs_dirs", [True], indirect=True)
@pytest.mark.parametrize("env_file", env_files)
def test_requires_pip_install(tmp_home, tmp_root_prefix, env_file):
    cmd = ["-p", "myenv", "-f", env_file]
    helpers.create(*cmd)


@pytest.mark.parametrize("shared_pkgs_dirs", [True], indirect=True)
@pytest.mark.parametrize("env_file", env_files)
def test_requires_pip_install_prefix_spaces(tmp_home, tmp_root_prefix, tmp_path, env_file):
    env_prefix = tmp_path / "prefix with space"
    cmd = ["-p", env_prefix, "-f", env_file]
    helpers.create(*cmd)

    if platform.system() != "Windows":
        pip = env_prefix / "bin" / "pip"
        text = pip.read_text()
        lines = text.splitlines()
        assert lines[0] == "#!/bin/sh"
        assert lines[1].startswith("'''exec'")
        version = subprocess.check_output([pip, "--version"])
        assert len(version.decode()) > 0


@pytest.mark.parametrize("shared_pkgs_dirs", [True], indirect=True)
@pytest.mark.parametrize("env_file", env_files)
def test_requires_pip_install_no_parent_dir_specified(
    tmp_home, tmp_root_prefix, tmp_path, env_file
):
    initial_working_dir = os.getcwd()
    try:
        # Switch to the current source directory so that the file can be found without
        # using an absolute path
        os.chdir(__this_dir__)
        env_file_name = Path(env_file).name
        cmd = ["-p", tmp_path / "prefix with space", "-f", env_file_name]
        helpers.create(*cmd)
    finally:
        os.chdir(initial_working_dir)  # Switch back to original working dir.


@pytest.mark.parametrize("shared_pkgs_dirs", [True], indirect=True)
def test_create_from_remote_yaml_file(tmp_home, tmp_root_prefix, tmp_path):
    env_prefix = tmp_path / "myenv"
    spec_file = "https://raw.githubusercontent.com/mamba-org/mamba/refs/heads/main/micromamba/tests/env-create-export.yaml"

    res = helpers.create("-p", env_prefix, "-f", spec_file, "--json")
    assert res["success"]

    packages = helpers.umamba_list("-p", env_prefix, "--json")
    assert any(
        package["name"] == "micromamba"
        and package["version"] == "0.24.0"
        and package["channel"] == "conda-forge"
        and package["base_url"] == "https://conda.anaconda.org/conda-forge"
        for package in packages
    )


@pytest.mark.parametrize("shared_pkgs_dirs", [True], indirect=True)
def test_pre_commit_compat(tmp_home, tmp_root_prefix, tmp_path):
    # We test compatibility with the downstream pre-commit package here because the pre-commit project does not currently accept any code changes related to Conda, see https://github.com/pre-commit/pre-commit/pull/2446#issuecomment-1353394177.
    def create_repo(path: Path) -> str:
        helpers.subprocess_run("git", "init", cwd=path)
        helpers.subprocess_run("git", "config", "user.email", "test@test", cwd=path)
        helpers.subprocess_run("git", "config", "user.name", "test", cwd=path)
        helpers.subprocess_run("git", "add", ".", cwd=path)
        helpers.subprocess_run("git", "commit", "-m", "Initialize repo", cwd=path)
        return helpers.subprocess_run("git", "rev-parse", "HEAD", cwd=path, text=True).strip()

    hook_repo = tmp_path / "hook_repo"
    caller_repo = tmp_path / "caller_repo"

    # Create hook_repo Git repo
    shutil.copytree(__this_dir__ / "pre_commit_conda_hooks_repo", hook_repo)
    commit_sha = create_repo(hook_repo)

    # Create Git repo to call "pre-commit" from
    pre_commit_config = {
        "repos": [
            {
                "repo": str(hook_repo),
                "rev": commit_sha,
                "hooks": [
                    {"id": "sys-exec"},
                    {
                        "id": "additional-deps",
                        "additional_dependencies": ["psutil", "python=3.11"],
                    },
                ],
            }
        ]
    }
    caller_repo.mkdir()
    pre_commit_config_file = caller_repo / ".pre-commit-config.yaml"
    pre_commit_config_file.write_text(yaml.dump(pre_commit_config))
    (caller_repo / "something.py").write_text("import psutil; print(psutil)")
    create_repo(caller_repo)

    env_prefix = tmp_path / "some-prefix"
    helpers.create("-p", env_prefix, "pre-commit")
    env_overrides = {
        "PRE_COMMIT_USE_MAMBA": "1",
        "PATH": os.pathsep.join(
            [
                str(Path(helpers.get_umamba()).parent),
                *os.environ["PATH"].split(os.pathsep),
            ]
        ),
    }
    try:
        # Need to create some config to set the channel
        with open(tmp_home / ".condarc", "w+") as f:
            f.write("channels: [defaults]")
        output = helpers.umamba_run(
            "-p",
            env_prefix,
            "--cwd",
            caller_repo,
            "pre-commit",
            "run",
            "-v",
            "-a",
            env={**os.environ, **env_overrides},
        )
        assert "conda-default" in output
        assert "<module 'psutil'" in output
    except Exception:
        pre_commit_log = Path.home() / ".cache" / "pre-commit" / "pre-commit.log"
        if pre_commit_log.exists():
            print(pre_commit_log.read_text())
        raise


def test_long_path_support(tmp_home, tmp_root_prefix):
    """Create an environment with a long name."""
    res = helpers.create("-n", "long_prefix_" * 20, "--json")
    assert res["success"]


def get_glibc_version():
    try:
        output = subprocess.check_output(["ldd", "--version"])
    except Exception:
        return
    output.splitlines()
    version = output.splitlines()[0].split()[-1]
    return version.decode("ascii")


@pytest.fixture
def add_glibc_virtual_package():
    version = get_glibc_version()
    with open(__this_dir__ / "channel_a/linux-64/repodata.tpl") as f:
        repodata = f.read()
    with open(__this_dir__ / "channel_a/linux-64/repodata.json", "w") as f:
        if version is not None:
            glibc_placeholder = ', "__glibc=' + version + '"'
        else:
            glibc_placeholder = ""
        repodata = repodata.replace("GLIBC_PLACEHOLDER", glibc_placeholder)
        f.write(repodata)


@pytest.fixture
def copy_channels_osx():
    for channel in ["a", "b"]:
        if not (__this_dir__ / f"channel_{channel}/osx-arm64").exists():
            shutil.copytree(
                __this_dir__ / f"channel_{channel}/linux-64",
                __this_dir__ / f"channel_{channel}/osx-arm64",
            )
            with open(__this_dir__ / f"channel_{channel}/osx-arm64/repodata.json") as f:
                repodata = f.read()
            with open(__this_dir__ / f"channel_{channel}/osx-arm64/repodata.json", "w") as f:
                repodata = repodata.replace("linux-64", "osx-arm64")
                f.write(repodata)


@pytest.mark.parametrize("shared_pkgs_dirs", [True], indirect=True)
def test_dummy_create(add_glibc_virtual_package, copy_channels_osx, tmp_home, tmp_root_prefix):
    env_name = "myenv"

    channels = [
        (".", "micromamba", "tests", "channel_b"),
        (".", "micromamba", "tests", "channel_a"),
    ]
    package = "a"
    res = helpers.create_with_chan_pkg(env_name, channels, package)

    for link in res["actions"]["LINK"]:
        assert link["name"] == "a"
        assert link["build"] == "abc"
        assert "channel_b" in link["channel"]

    package = "b"
    res = helpers.create_with_chan_pkg(env_name, channels, package)

    assert any(
        link["name"] == "b" and "channel_a" in link["channel"] for link in res["actions"]["LINK"]
    )

    channels = channels[::-1]
    res = helpers.create_with_chan_pkg(env_name, channels, package)


@pytest.mark.parametrize("use_json", [True, False])
def test_create_dry_run(tmp_home, tmp_root_prefix, use_json):
    env_name = "myenv"
    env_prefix = tmp_root_prefix / "envs" / env_name

    cmd = ["-n", env_name, "--dry-run", "python=3.8"]

    if use_json:
        cmd += ["--json"]

    res = helpers.create(*cmd)

    if not use_json:
        # Assert the non-JSON output is in the terminal.
        assert "Total download" in res

    # dry-run, shouldn't create an environment
    assert not os.path.isdir(env_prefix)


def test_create_with_non_existing_subdir(tmp_home, tmp_root_prefix, tmp_path):
    env_prefix = tmp_path / "myprefix"
    with pytest.raises(subprocess.CalledProcessError):
        helpers.create("-p", env_prefix, "--dry-run", "--json", "conda-forge/noarch::xtensor")


@pytest.mark.parametrize(
    "spec",
    [
        "https://conda.anaconda.org/conda-forge/linux-64/_libgcc_mutex-0.1-main.tar.bz2",
        "https://conda.anaconda.org/conda-forge/linux-64/abacus-3.2.4-hb6c440e_0.conda",
    ],
)
def test_create_with_explicit_url(tmp_home, tmp_root_prefix, spec):
    """Attempts to install a package using an explicit url."""
    env_name = "env-create-from-explicit-url"

    res = helpers.create(
        spec, "--no-env", "-n", env_name, "--override-channels", "--json", default_channel=False
    )
    assert res["success"]

    pkgs = res["actions"]["LINK"]
    if spec.endswith(".tar.bz2"):
        assert len(pkgs) == 1
        assert pkgs[0]["name"] == "_libgcc_mutex"
        assert pkgs[0]["version"] == "0.1"
        assert (
            pkgs[0]["url"]
            == "https://conda.anaconda.org/conda-forge/linux-64/_libgcc_mutex-0.1-main.tar.bz2"
        )
        assert pkgs[0]["channel"] == "https://conda.anaconda.org/conda-forge"
    else:
        assert len(pkgs) == 1
        assert pkgs[0]["name"] == "abacus"
        assert pkgs[0]["version"] == "3.2.4"
        assert (
            pkgs[0]["url"]
            == "https://conda.anaconda.org/conda-forge/linux-64/abacus-3.2.4-hb6c440e_0.conda"
        )
        assert pkgs[0]["channel"] == "https://conda.anaconda.org/conda-forge"


def test_create_from_mirror(tmp_home, tmp_root_prefix):
    """
    Attempts to install a package using an explicit channel/mirror.
    Non-regression test for https://github.com/mamba-org/mamba/issues/3804
    """
    env_name = "env-create-from-mirror"

    res = helpers.create(
        "cpp-tabulate",
        "-n",
        env_name,
        "-c",
        "https://repo.prefix.dev/emscripten-forge-dev",
        "--platform=emscripten-wasm32",
        "--json",
        default_channel=False,
    )
    assert res["success"]

    assert any(
        package["name"] == "cpp-tabulate"
        and package["channel"] == "https://repo.prefix.dev/emscripten-forge-dev"
        and package["subdir"] == "emscripten-wasm32"
        for package in res["actions"]["LINK"]
    )


@pytest.mark.parametrize("shared_pkgs_dirs", [True], indirect=True)
def test_create_with_multiple_files(tmp_home, tmp_root_prefix, tmpdir):
    env_name = "myenv"
    tmp_root_prefix / "envs" / env_name

    # Check that multiple --file arguments are considered
    (tmpdir / "file_a.txt").write(b"a")
    (tmpdir / "file_b.txt").write(b"b")

    res = helpers.create(
        "-n",
        env_name,
        "--json",
        "--override-channels",
        "--strict-channel-priority",
        "--dry-run",
        "-c",
        "./micromamba/tests/channel_b",
        "-c",
        "./micromamba/tests/channel_a",
        "--file",
        str(tmpdir / "file_a.txt"),
        "--file",
        str(tmpdir / "file_b.txt"),
        default_channel=False,
        no_rc=False,
    )

    names = {x["name"] for x in res["actions"]["LINK"]}
    assert names == {"a", "b"}


multichannel_config = {
    "channels": ["conda-forge"],
    "custom_multichannels": {"conda-forge2": ["conda-forge"]},
}


@pytest.mark.parametrize("shared_pkgs_dirs", [True], indirect=True)
def test_create_with_multi_channels(tmp_home, tmp_root_prefix, tmp_path):
    env_name = "myenv"
    tmp_root_prefix / "envs" / env_name

    rc_file = tmp_path / "config.yaml"
    rc_file.write_text(yaml.dump(multichannel_config))

    res = helpers.create(
        "-n",
        env_name,
        "conda-forge2::xtensor",
        "--dry-run",
        "--json",
        f"--rc-file={rc_file}",
        default_channel=False,
        no_rc=False,
    )

    for pkg in res["actions"]["LINK"]:
        assert pkg["url"].startswith("https://conda.anaconda.org/conda-forge/")


@pytest.mark.parametrize("shared_pkgs_dirs", [True], indirect=True)
def test_create_with_multi_channels_and_non_existing_subdir(tmp_home, tmp_root_prefix, tmp_path):
    env_name = "myenv"
    tmp_root_prefix / "envs" / env_name

    rc_file = tmp_path / "config.yaml"
    rc_file.write_text(yaml.dump(multichannel_config))

    with pytest.raises(subprocess.CalledProcessError):
        helpers.create(
            "-n",
            env_name,
            "conda-forge2/noarch::xtensor",
            "--dry-run",
            "--json",
            f"--rc-file={rc_file}",
            default_channel=False,
            no_rc=False,
        )


oci_registry_config = {
    "mirrored_channels": {"oci_channel": ["oci://ghcr.io/channel-mirrors/conda-forge"]},
    # `repodata_use_zst` isn't considered when fetching from oci registries
    # since compressed repodata is handled internally
    # (if present, compressed repodata is necessarily fetched)
    # Setting `repodata_use_zst` to `false` avoids useless requests with
    # zst extension in repodata filename
    "repodata_use_zst": "false",
}


@pytest.mark.parametrize("shared_pkgs_dirs", [True], indirect=True)
@pytest.mark.parametrize("spec", ["pandoc", "pandoc=3.1.13"])
@pytest.mark.parametrize("parser", ["mamba", "libsolv"])
def test_create_from_oci_mirrored_channels(tmp_home, tmp_root_prefix, tmp_path, spec, parser):
    env_name = "myenv"
    env_prefix = tmp_root_prefix / "envs" / env_name

    rc_file = tmp_path / "config.yaml"
    rc_file.write_text(yaml.dump(oci_registry_config))

    cmd = ["-n", env_name, spec, "--json", "-c", "oci_channel"]
    if parser == "libsolv":
        cmd += ["--no-exp-repodata-parsing"]

    res = helpers.create(
        *cmd,
        f"--rc-file={rc_file}",
        default_channel=False,
        no_rc=False,
    )
    assert res["success"]

    packages = helpers.umamba_list("-p", env_prefix, "--json")
    assert len(packages) == 1
    pkg = packages[0]
    assert pkg["name"] == "pandoc"
    if spec == "pandoc=3.1.13":
        assert pkg["version"] == "3.1.13"
    assert pkg["base_url"] == "oci://ghcr.io/channel-mirrors/conda-forge"
    assert pkg["channel"] == "oci://ghcr.io/channel-mirrors/conda-forge"


@pytest.mark.parametrize("shared_pkgs_dirs", [True], indirect=True)
@pytest.mark.parametrize("parser", ["mamba", "libsolv"])
def test_create_from_oci_mirrored_channels_with_deps(tmp_home, tmp_root_prefix, tmp_path, parser):
    env_name = "myenv"
    env_prefix = tmp_root_prefix / "envs" / env_name

    rc_file = tmp_path / "config.yaml"
    rc_file.write_text(yaml.dump(oci_registry_config))

    cmd = ["-n", env_name, "xtensor", "--json", "-c", "oci_channel"]
    if parser == "libsolv":
        cmd += ["--no-exp-repodata-parsing"]

    res = helpers.create(
        *cmd,
        f"--rc-file={rc_file}",
        default_channel=False,
        no_rc=False,
    )
    assert res["success"]

    packages = helpers.umamba_list("-p", env_prefix, "--json")
    assert len(packages) > 2
    assert any(
        package["name"] == "xtensor"
        and package["base_url"] == "oci://ghcr.io/channel-mirrors/conda-forge"
        and package["channel"] == "oci://ghcr.io/channel-mirrors/conda-forge"
        for package in packages
    )
    assert any(
        package["name"] == "xtl"
        and package["base_url"] == "oci://ghcr.io/channel-mirrors/conda-forge"
        and package["channel"] == "oci://ghcr.io/channel-mirrors/conda-forge"
        for package in packages
    )


@pytest.mark.parametrize("shared_pkgs_dirs", [True], indirect=True)
@pytest.mark.parametrize("parser", ["mamba", "libsolv"])
def test_create_from_oci_mirrored_channels_pkg_name_mapping(
    tmp_home, tmp_root_prefix, tmp_path, parser
):
    # This is to test Conda/OCI package name mapping
    # Test fetching package from OCI registry with name starting with '_'
    env_name = "myenv"
    env_prefix = tmp_root_prefix / "envs" / env_name

    rc_file = tmp_path / "config.yaml"
    rc_file.write_text(yaml.dump(oci_registry_config))

    cmd = ["-n", env_name, "_go_select", "--json", "-c", "oci_channel"]
    if parser == "libsolv":
        cmd += ["--no-exp-repodata-parsing"]

    res = helpers.create(
        *cmd,
        f"--rc-file={rc_file}",
        default_channel=False,
        no_rc=False,
    )
    assert res["success"]

    packages = helpers.umamba_list("-p", env_prefix, "--json")
    assert len(packages) == 1
    pkg = packages[0]
    assert pkg["name"] == "_go_select"
    assert pkg["base_url"] == "oci://ghcr.io/channel-mirrors/conda-forge"
    assert pkg["channel"] == "oci://ghcr.io/channel-mirrors/conda-forge"


@pytest.mark.parametrize("shared_pkgs_dirs", [True], indirect=True)
def test_create_with_norm_path(tmp_home, tmp_root_prefix):
    env_name = "myenv"
    env_prefix = tmp_root_prefix / "envs" / env_name

    res = helpers.create("-n", env_name, "conda-smithy", "--json")
    assert res["success"]

    conda_smithy = next((env_prefix / "conda-meta").glob("conda-smithy*.json")).read_text()
    conda_smithy_data = json.loads(conda_smithy)
    if platform.system() == "Windows":
        assert all(
            file_path.startswith(("Lib/site-packages", "Scripts"))
            for file_path in conda_smithy_data["files"]
        )
        assert all(
            py_path["_path"].startswith(("Lib/site-packages", "Scripts"))
            for py_path in conda_smithy_data["paths_data"]["paths"]
        )
    else:
        assert all(
            file_path.startswith(("lib/python", "bin")) for file_path in conda_smithy_data["files"]
        )
        assert all(
            py_path["_path"].startswith(("lib/python", "bin"))
            for py_path in conda_smithy_data["paths_data"]["paths"]
        )


@pytest.mark.parametrize("shared_pkgs_dirs", [True], indirect=True)
def test_create_with_unicode(tmp_home, tmp_root_prefix):
    env_name = "320 áγђß家固êôōçñ한"
    env_prefix = tmp_root_prefix / "envs" / env_name

    res = helpers.create("-n", env_name, "--json", "xtensor", no_rc=False)

    assert res["actions"]["PREFIX"] == str(env_prefix)
    assert any(pkg["name"] == "xtensor" for pkg in res["actions"]["LINK"])
    assert any(pkg["name"] == "xtl" for pkg in res["actions"]["LINK"])


@pytest.mark.parametrize("shared_pkgs_dirs", [True], indirect=True)
def test_create_package_with_non_url_char(tmp_home, tmp_root_prefix):
    """Specific filename char are properly URL encoded.

    Version with epoch such as `x264-1!164.3095-h166bdaf_2.tar.bz2` are not properly URL encoded.

    https://github.com/mamba-org/mamba/issues/3072
    """
    res = helpers.create("-n", "myenv", "-c", "conda-forge", "x264>=1!0", "--json")

    assert any(pkg["name"] == "x264" for pkg in res["actions"]["LINK"])


@pytest.mark.timeout(20)
@pytest.mark.parametrize("shared_pkgs_dirs", [True], indirect=True)
@pytest.mark.skipif(
    platform.system() == "Windows", reason="This test fails on Windows for unknown reasons"
)
def test_parsable_env_history_with_metadata(tmp_home, tmp_root_prefix, tmp_path):
    env_prefix = tmp_path / "env-micromamba-list"

    res = helpers.create("-p", env_prefix, 'pandas[version=">=0.25.2,<3"]', "--json")
    assert res["success"]

    # Must not hang
    helpers.umamba_list("-p", env_prefix, "--json")


def test_create_dry_run_json(tmp_path):
    # Non-regression test for https://github.com/mamba-org/mamba/issues/3583
    env_prefix = tmp_path / "env-create_dry_run_json"
    res = helpers.create("-p", env_prefix, "--dry-run", "--json")

    expected_output = {
        "actions": {"FETCH": [], "PREFIX": str(env_prefix)},
        "dry_run": True,
        "prefix": str(env_prefix),
        "success": True,
    }

    assert res == expected_output


env_spec_empty_dependencies = """
name: empty_dependencies
channels:
  - conda-forge
dependencies: []
"""

env_spec_absent_dependencies = """
name: absent_dependencies
channels:
  - conda-forge
"""


def test_create_empty_or_absent_dependencies(tmp_home, tmp_clean_env, tmp_path):
    env_prefix = tmp_path / "env-empty_dependencies"
    # Write the env specification to a file and pass it to the create command

    with open(tmp_path / "env_spec_empty_dependencies.yaml", "w") as f:
        f.write(env_spec_empty_dependencies)

    with open(tmp_path / "env_spec_absent_dependencies.yaml", "w") as f:
        f.write(env_spec_absent_dependencies)

    # Create the environment with empty dependencies, check that it is created successfully
    # and that no packages are installed in the environment
    res = helpers.create(
        "-p", env_prefix, "-f", tmp_path / "env_spec_empty_dependencies.yaml", "--json"
    )
    assert res["success"]

    # Create the environment with absent dependencies, check that it is created successfully
    # and that no packages are installed in the environment
    res = helpers.create(
        "-p", env_prefix, "-f", tmp_path / "env_spec_absent_dependencies.yaml", "--json"
    )
    assert res["success"]


env_spec_empty_lines_and_comments = """
# The line below are empty (various number of spaces)
"""

env_spec_empty_lines_and_comments += "\n"
env_spec_empty_lines_and_comments += "  \n"
env_spec_empty_lines_and_comments += "    \n"
env_spec_empty_lines_and_comments += "	\n"
env_spec_empty_lines_and_comments += "# One comment \n"
env_spec_empty_lines_and_comments += "	@ yet another one with a prefixed by a tab\n"
env_spec_empty_lines_and_comments += "wheel\n"

env_repro_1 = """
wheel

setuptools
"""

env_repro_2 = """
wheel
setuptools

# comment
"""


@pytest.mark.parametrize("env_spec", [env_spec_empty_lines_and_comments, env_repro_1, env_repro_2])
def test_create_with_empty_lines_and_comments(tmp_home, tmp_root_prefix, tmp_path, env_spec):
    # Non-regression test for:
    #  - https://github.com/mamba-org/mamba/issues/3289
    #  - https://github.com/mamba-org/mamba/issues/3659
    memory_limit = 150  # in MB

    def memory_intensive_operation():
        env_prefix = tmp_path / "env-one_empty_line"

        env_spec_file = tmp_path / "env_spec.txt"

        with open(env_spec_file, "w") as f:
            f.write(env_spec)

        res = helpers.create("-p", env_prefix, "-f", env_spec_file, "--json")
        assert res["success"]

    max_memory = max(memory_usage(proc=memory_intensive_operation))

    if max_memory > memory_limit:
        pytest.fail(
            f"test_create_with_empty_lines_and_comments exceeded memory limit of {memory_limit} MB (used {max_memory:.2f} MB)"
        )


def test_update_spec_list(tmp_home, tmp_clean_env, tmp_path):
    env_prefix = tmp_path / "env-invalid_spec"

    env_spec = """
# This file may be used to create an environment using:
# $ conda create --name <env> --file <this file>
# platform: linux-64
@EXPLICIT
https://conda.anaconda.org/conda-forge/noarch/pip-24.3.1-pyh145f28c_2.conda#76601b0ccfe1fe13a21a5f8813cb38de
"""

    env_spec_file = tmp_path / "env_spec.txt"

    update_specs_list = """
  Updating specs:

   - pip==24.3.1=pyh145f28c_2
"""

    with open(env_spec_file, "w") as f:
        f.write(env_spec)

    out = helpers.create("-p", env_prefix, "-f", env_spec_file, "--dry-run")

    assert update_specs_list in out.replace("\r", "")


def test_ca_certificates(tmp_home, tmp_clean_env, tmp_path):
    # Check that CA certificates from conda-forge or that the fall back is used by micromamba.
    env_prefix = tmp_path / "env-ca-certificates"

    umamba = helpers.get_umamba()
    args = [umamba, "create", "-p", env_prefix, "numpy", "--dry-run", "-vvv"]
    p = subprocess.run(args, capture_output=True, check=True)
    verbose_logs = p.stderr.decode()

    root_prefix_ca_certificates_used = (
        "Using CA certificates from `conda-forge::ca-certificates` installed in the root prefix"
        in verbose_logs
    )

    system_ca_certificates_used = "Using system CA certificates at" in verbose_logs

    default_libcurl_certificates_used = (
        "Using libcurl/the SSL library's default CA certification" in verbose_logs
    )

    # On Windows default
    fall_back_certificates_used = (
        default_libcurl_certificates_used
        if platform.system() == "Windows"
        else system_ca_certificates_used
    )

    assert root_prefix_ca_certificates_used or fall_back_certificates_used


def test_glob_in_build_string(tmp_home, tmp_clean_env, monkeypatch, tmp_path):
    # Non-regression test for https://github.com/mamba-org/mamba/issues/3699
    env_prefix = tmp_path / "test_glob_in_build_string"

    pytorch_match_spec = "pytorch=2.3.1=py3.10_cuda11.8*"

    # Export CONDA_OVERRIDE_GLIBC=2.17 to force the solver to use the glibc 2.17 package
    monkeypatch.setenv("CONDA_OVERRIDE_GLIBC", "2.17")

    # Should run without error
    out = helpers.create(
        "-p",
        env_prefix,
        pytorch_match_spec,
        "-c",
        "pytorch",
        "-c",
        "nvidia/label/cuda-11.8.0",
        "-c",
        "nvidia",
        "-c",
        "conda-forge",
        "--platform",
        "linux-64",
        "--dry-run",
        "--json",
    )

    # Check that a build of pytorch 2.3.1 with `py3.10_cuda11.8_cudnn8.7.0_0` as a build string is found
    assert any(
        package["name"] == "pytorch"
        and package["version"] == "2.3.1"
        and package["build_string"] == "py3.10_cuda11.8_cudnn8.7.0_0"
        for package in out["actions"]["FETCH"]
    )


def test_non_url_encoding(tmp_home, tmp_clean_env, tmp_path):
    # Non-regression test for https://github.com/mamba-org/mamba/issues/3737
    env_prefix = tmp_path / "env-non_url_encoding"

    # Use linux-64 without loss of generality
    out = helpers.create("--json", "x264>=1!0", "-p", env_prefix, "--platform", "linux-64")

    # Check that the URL of the build of x264 is encoded.
    encoded_url_start = "https://conda.anaconda.org/conda-forge/linux-64/x264-1%21"

    x264_package = next(pkg for pkg in out["actions"]["LINK"] if pkg["name"] == "x264")
    assert x264_package["url"].startswith(encoded_url_start)

    # Export an explicit specification of the environment and check that the URL is not encoded
    non_encoded_url_start = "https://conda.anaconda.org/conda-forge/linux-64/x264-1!"
    out = helpers.run_env("export", "-p", env_prefix, "--explicit")
    assert non_encoded_url_start in out


def test_compatible_release(tmp_home, tmp_clean_env, tmp_path):
    # Non-regression test for: https://github.com/mamba-org/mamba/issues/3472
    env_prefix = tmp_path / "env-compatible-release"

    out = helpers.create("--json", "jupyterlab~=4.3", "-p", env_prefix, "--dry-run")

    jupyterlab_package = next(pkg for pkg in out["actions"]["LINK"] if pkg["name"] == "jupyterlab")
    assert Version(jupyterlab_package["version"]) >= Version("4.3.0")


def test_repodata_record_patch(tmp_home, tmp_clean_env, tmp_path):
    # Non-regression test for: https://github.com/mamba-org/mamba/issues/3883

    # Create an environment with `libarchive==3.7.7=h*_3` which has an out-of-date
    # repodata record for its dependency on `libxml2`.
    env_prefix = tmp_path / "env-repodata-record-patch"
    out = helpers.create("--json", "libarchive==3.7.7=h*_3", "-p", env_prefix)
    assert out["success"]

    version_3_7_7 = Version("3.7.7")

    originally_linked_libarchive = next(
        pkg for pkg in out["actions"]["LINK"] if pkg["name"] == "libarchive"
    )
    assert Version(originally_linked_libarchive["version"]) == version_3_7_7
    assert originally_linked_libarchive["build_number"] == 3

    # Test that updating all the environment respect the repodata record patch introduced
    # for libarchive==3.7.7=h_*_4 and that no other package than libarchive is updated.
    out = helpers.update("--json", "-p", env_prefix, "--all")
    assert out["success"]

    assert len(out["actions"]["UNLINK"]) == 1
    unlink_libarchive = next(pkg for pkg in out["actions"]["UNLINK"] if pkg["name"] == "libarchive")

    # TODO: understand why the original linked libarchive has a full URL for the channel
    # while the unlink libarchive has a short channel name (`conda-forge`) and removed the
    # the line below.
    unlink_libarchive["channel"] = originally_linked_libarchive["channel"]
    assert unlink_libarchive == originally_linked_libarchive

    assert len(out["actions"]["LINK"]) == 1
    linked_libarchive = next(pkg for pkg in out["actions"]["LINK"] if pkg["name"] == "libarchive")

    linked_libarchive_version = Version(linked_libarchive["version"])

    assert linked_libarchive_version >= version_3_7_7

    if linked_libarchive_version == version_3_7_7:
        assert linked_libarchive["build_number"] > 3<|MERGE_RESOLUTION|>--- conflicted
+++ resolved
@@ -741,21 +741,7 @@
     )
 
 
-<<<<<<< HEAD
 def remove_perms(path, unreadable=False):
-=======
-@pytest.mark.parametrize("conda_envs_x", ("CONDA_ENVS_DIRS", "CONDA_ENVS_PATH"))
-def test_create_envs_dirs(tmp_root_prefix: Path, tmp_path: Path, conda_envs_x, monkeypatch):
-    """Create an environment when the first env dir is not writable."""
-
-    noperm_root_dir = Path(tmp_path / "noperm")
-    noperm_envs_dir = noperm_root_dir / "envs"
-
-    monkeypatch.setenv(conda_envs_x, f"{noperm_envs_dir}{os.pathsep}{tmp_path}")
-    env_name = "myenv"
-    os.makedirs(noperm_root_dir, exist_ok=True)
-
->>>>>>> 5bc7f9f5
     if platform.system() == "Windows":
         # Make path less accessible on Windows - this requires:
         #   Removing inherited and granted permissions, removing ownership,
@@ -797,15 +783,16 @@
 
 @pytest.mark.parametrize("unreadable", (True, False))
 @pytest.mark.parametrize("noperm_dir", ("root_dir", "envs_dir"))
+@pytest.mark.parametrize("conda_envs_x", ("CONDA_ENVS_DIRS", "CONDA_ENVS_PATH"))
 def test_create_envs_dirs(
-    tmp_root_prefix: Path, tmp_path: Path, unreadable, noperm_dir, monkeypatch
+    tmp_root_prefix: Path, tmp_path: Path, unreadable, noperm_dir, conda_envs_x, monkeypatch
 ):
     """Create an environment when the first env dir is not writable."""
 
     noperm_root_dir = Path(tmp_path / "noperm")
     noperm_envs_dir = noperm_root_dir / "envs"
 
-    monkeypatch.setenv("CONDA_ENVS_DIRS", f"{noperm_envs_dir},{tmp_path}")
+    monkeypatch.setenv(conda_envs_x, f"{noperm_envs_dir}{os.pathsep}{tmp_path}")
     env_name = "myenv"
     target_dir = noperm_root_dir if noperm_dir == "root_dir" else noperm_envs_dir
 
