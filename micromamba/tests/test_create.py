import json
import os
import platform
import shutil
import subprocess
from pathlib import Path
from packaging.version import Version

import pytest
import yaml

from . import helpers

from memory_profiler import memory_usage

__this_dir__ = Path(__file__).parent.resolve()

env_file_requires_pip_install_path = __this_dir__ / "env-requires-pip-install.yaml"


env_file_requires_pip_install_path_with_whitespaces = (
    __this_dir__ / "env-requires-pip-install-with-spaces.yaml"
)

env_files = [
    env_file_requires_pip_install_path,
    env_file_requires_pip_install_path_with_whitespaces,
]

lockfile_path: Path = __this_dir__ / "test-env-lock.yaml"
pip_lockfile_path: Path = __this_dir__ / "test-env-pip-lock.yaml"
pip_git_https_lockfile_path: Path = __this_dir__ / "test-env-lock-pip-git-https.yaml"


def check_create_result(res, root_prefix, target_prefix):
    assert res["root_prefix"] == str(root_prefix)
    assert res["target_prefix"] == str(target_prefix)
    assert not res["use_target_prefix_fallback"]
    assert not res["use_default_prefix_fallback"]
    assert not res["use_root_prefix_fallback"]
    checks = (
        helpers.MAMBA_ALLOW_EXISTING_PREFIX
        | helpers.MAMBA_NOT_ALLOW_MISSING_PREFIX
        | helpers.MAMBA_ALLOW_NOT_ENV_PREFIX
        | helpers.MAMBA_NOT_EXPECT_EXISTING_PREFIX
    )
    assert res["target_prefix_checks"] == checks


@pytest.mark.parametrize("shared_pkgs_dirs", [True], indirect=True)
@pytest.mark.parametrize(
    "source,file_type",
    [
        ("cli_only", None),
        ("spec_file_only", "classic"),
        ("spec_file_only", "explicit"),
        ("spec_file_only", "yaml"),
        ("both", "classic"),
        ("both", "explicit"),
        ("both", "yaml"),
    ],
)
@pytest.mark.parametrize("create_cmd", ["create", "env create"])
def test_specs(tmp_home, tmp_root_prefix, tmp_path, source, file_type, create_cmd):
    env_prefix = tmp_path / "myenv"

    cmd = ["-p", env_prefix]
    specs = []

    if source in ("cli_only", "both"):
        specs = ["xtensor-python", "xtl"]
        cmd += specs

    if source in ("spec_file_only", "both"):
        spec_file = str(tmp_path / "env")

        if file_type == "classic":
            file_content = ["xtensor >0.20", "xsimd"]
            specs += file_content
        elif file_type == "explicit":
            explicit_specs = [
                "https://conda.anaconda.org/conda-forge/linux-64/xtensor-0.21.5-hc9558a2_0.tar.bz2#d330e02e5ed58330638a24601b7e4887",
                "https://conda.anaconda.org/conda-forge/linux-64/xsimd-7.4.8-hc9558a2_0.tar.bz2#32d5b7ad7d6511f1faacf87e53a63e5f",
            ]
            file_content = ["@EXPLICIT"] + explicit_specs
            specs = explicit_specs
        elif file_type == "yaml":
            spec_file += ".yaml"
            file_content = ["dependencies:", "  - xtensor >0.20", "  - xsimd"]
            specs += ["xtensor >0.20", "xsimd"]
        else:
            raise RuntimeError("unhandled file type : ", file_type)

        with open(spec_file, "w") as f:
            f.write("\n".join(file_content))

        cmd += ["-f", spec_file]

    res = helpers.create(*cmd, "--print-config-only", create_cmd=create_cmd)

    check_create_result(res, tmp_root_prefix, env_prefix)
    assert res["env_name"] == ""
    assert res["specs"] == specs

    json_res = helpers.create(*cmd, "--json", create_cmd=create_cmd)
    assert json_res["success"]


@pytest.mark.parametrize("shared_pkgs_dirs", [True], indirect=True)
def test_lockfile(tmp_home, tmp_root_prefix, tmp_path):
    env_prefix = tmp_path / "myenv"
    spec_file = tmp_path / "env-lock.yaml"

    shutil.copyfile(lockfile_path, spec_file)

    res = helpers.create("-p", env_prefix, "-f", spec_file, "--json")
    assert res["success"]

    packages = helpers.umamba_list("-p", env_prefix, "--json")
    assert any(package["name"] == "zlib" and package["version"] == "1.2.11" for package in packages)


@pytest.mark.skipif(
    platform.system() != "Linux",
    reason="Test only available on Linux (cf. `test-env-pip-lock.yaml`)",
)
@pytest.mark.parametrize("shared_pkgs_dirs", [True], indirect=True)
def test_lockfile_with_pip(tmp_home, tmp_root_prefix, tmp_path):
    env_prefix = tmp_path / "myenv"
    spec_file = tmp_path / "pip-env-lock.yaml"

    shutil.copyfile(pip_lockfile_path, spec_file)

    res = helpers.create("-p", env_prefix, "-f", spec_file, "--json")
    assert res["success"]

    packages = helpers.umamba_list("-p", env_prefix, "--json")

    # Test pkg url ending with `.tar.gz`
    assert any(
        package["name"] == "Checkm" and package["version"] == "0.4" and package["channel"] == "pypi"
        for package in packages
    )
    # Test pkg url ending with `.whl`
    assert any(
        package["name"] == "starlette"
        and package["version"] == "0.17.1"
        and package["channel"] == "pypi"
        for package in packages
    )
    # Test pkg url ending with `.conda`
    assert any(
        package["name"] == "bzip2"
        and package["version"] == "1.0.8"
        and package["channel"] == "conda-forge"
        for package in packages
    )
    # Test pkg url ending with `.tar.bz2`
    assert any(
        package["name"] == "xz"
        and package["version"] == "5.2.6"
        and package["channel"] == "conda-forge"
        for package in packages
    )


# TODO: Remove this test once this is fixed:
# https://github.com/dateutil/dateutil/issues/1419
@pytest.mark.skip(reason="See https://github.com/mamba-org/mamba/pull/3796#issuecomment-2683061013")
@pytest.mark.skipif(
    platform.system() not in ["Darwin", "Linux"],
    reason="Used lockfile only handles macOS and Linux.",
)
@pytest.mark.parametrize("shared_pkgs_dirs", [True], indirect=True)
def test_pip_git_https_lockfile(tmp_home, tmp_root_prefix, tmp_path):
    env_prefix = tmp_path / "myenv"
    spec_file = tmp_path / "env-lock.yaml"

    shutil.copyfile(pip_git_https_lockfile_path, spec_file)

    res = helpers.create("-p", env_prefix, "-f", spec_file, "--json")
    assert res["success"]

    packages = helpers.umamba_list("-p", env_prefix, "--json")
    assert any(
        package["name"] == "python-dateutil"
        and package["version"] == "2.9.0.post1.dev3+g9eaa5de"
        and package["channel"] == "pypi"
        and package["base_url"] == "https://pypi.org/"
        for package in packages
    )
    assert any(
        package["name"] == "six"
        and package["version"] == "1.17.0"
        and package["channel"] == "pypi"
        and package["base_url"] == "https://pypi.org/"
        for package in packages
    )


@pytest.mark.parametrize("shared_pkgs_dirs", [True], indirect=True)
def test_lockfile_online(tmp_home, tmp_root_prefix, tmp_path):
    env_prefix = tmp_path / "myenv"
    spec_file = (
        "https://raw.githubusercontent.com/mamba-org/mamba/main/micromamba/tests/test-env-lock.yaml"
    )

    res = helpers.create("-p", env_prefix, "-f", spec_file, "--json")
    assert res["success"]

    packages = helpers.umamba_list("-p", env_prefix, "--json")
    assert any(package["name"] == "zlib" and package["version"] == "1.2.11" for package in packages)


@pytest.mark.parametrize("shared_pkgs_dirs", [True], indirect=True)
def test_env_lockfile_different_install_after_create(tmp_home, tmp_root_prefix, tmp_path):
    env_prefix = tmp_path / "myenv"
    create_spec_file = tmp_path / "env-create-lock.yaml"
    install_spec_file = tmp_path / "env-install-lock.yaml"

    shutil.copyfile(__this_dir__ / "envlockfile-check-step-1-lock.yaml", create_spec_file)
    shutil.copyfile(__this_dir__ / "envlockfile-check-step-2-lock.yaml", install_spec_file)

    res = helpers.create("-p", env_prefix, "-f", create_spec_file, "-y", "--json")
    assert res["success"]

    # Must not crash
    helpers.install("-p", env_prefix, "-f", install_spec_file, "-y", "--json")


# Only run this test on Linux, as it is the only platform where xeus-cling
# (which is part of the environment) is available.
@pytest.mark.timeout(20)
@pytest.mark.skipif(platform.system() != "Linux", reason="Test only available on Linux")
@pytest.mark.parametrize("shared_pkgs_dirs", [True], indirect=True)
def test_env_logging_overhead_regression(tmp_home, tmp_root_prefix, tmp_path):
    # Non-regression test https://github.com/mamba-org/mamba/issues/3415.

    env_prefix = tmp_path / "myenv"
    create_spec_file = tmp_path / "env-logging-overhead-regression.yaml"

    shutil.copyfile(__this_dir__ / "env-logging-overhead-regression.yaml", create_spec_file)

    # Must not hang
    res = helpers.create("-p", env_prefix, "-f", create_spec_file, "-y", "--json", "--dry-run")
    assert res["success"]


@pytest.mark.parametrize("target_prefix", ("file", "empty_dir", "non_empty_dir"))
def test_existing_target_prefix(tmp_root_prefix, tmp_path, target_prefix):
    p = tmp_path / "myenv"
    expected_p = p.resolve()
    cmd = ["-p", p]

    if target_prefix == "file":
        expected_p.touch()
    else:
        expected_p.mkdir()
        if target_prefix == "non_empty_dir":
            (expected_p / "foo").touch()

    if target_prefix in ("file", "non_empty_dir"):
        with pytest.raises(subprocess.CalledProcessError):
            helpers.create(*cmd)
    else:
        helpers.create(*cmd)
        assert (expected_p / "conda-meta").exists()


@pytest.mark.parametrize("shared_pkgs_dirs", [True], indirect=True)
@pytest.mark.parametrize("root_prefix_type", (None, "env_var", "cli"))
@pytest.mark.parametrize("target_is_root", (False, True))
@pytest.mark.parametrize("cli_prefix", (False, True))
@pytest.mark.parametrize("cli_env_name", (False, True))
@pytest.mark.parametrize("yaml_name", (False, True, "prefix"))
@pytest.mark.parametrize("env_var", (False, True))
@pytest.mark.parametrize("current_target_prefix_fallback", (False, True))
@pytest.mark.parametrize(
    "similar_non_canonical,non_canonical_position",
    ((False, None), (True, "append"), (True, "prepend")),
)
@pytest.mark.parametrize("root_prefix_env_exists", (False, True))
def test_target_prefix(
    tmp_home,
    tmp_root_prefix,
    tmp_path,
    root_prefix_type,
    target_is_root,
    cli_prefix,
    cli_env_name,
    yaml_name,
    env_var,
    current_target_prefix_fallback,
    similar_non_canonical,
    non_canonical_position,
    root_prefix_env_exists,
):
    cmd = []

    if root_prefix_type is None:
        root_prefix = Path(os.environ["MAMBA_ROOT_PREFIX"])
    elif root_prefix_type == "cli":
        root_prefix = tmp_path / "myroot"
        cmd += ["-r", root_prefix]
    else:
        root_prefix = Path(os.environ["MAMBA_ROOT_PREFIX"])

    if root_prefix_env_exists:
        os.makedirs(Path(os.environ["MAMBA_ROOT_PREFIX"]) / "envs", exist_ok=True)

    env_prefix = tmp_path / "myenv"

    if target_is_root:
        p = root_prefix
        n = "base"
    else:
        p = env_prefix
        n = "someenv"

    expected_p = p.resolve()
    if cli_env_name and not target_is_root:
        expected_p = root_prefix / "envs" / n

    if similar_non_canonical:
        if non_canonical_position == "append":
            p = p / "."
        else:
            p = p.parent / "." / p.name

    if cli_prefix:
        cmd += ["-p", p]

    if cli_env_name:
        cmd += ["-n", n]

    if yaml_name:
        spec_file = tmp_path / "env.yaml"

        if yaml_name == "prefix":
            yaml_n = str(p)
        else:
            yaml_n = "yaml_name"
            if not (cli_prefix or cli_env_name):
                expected_p = root_prefix / "envs" / yaml_n

        file_content = [
            f"name: {yaml_n}",
            "dependencies: [xtensor]",
        ]
        with open(spec_file, "w") as f:
            f.write("\n".join(file_content))
        cmd += ["-f", spec_file]

    if env_var:
        os.environ["MAMBA_TARGET_PREFIX"] = str(p)

    if not current_target_prefix_fallback:
        os.environ.pop("CONDA_PREFIX", None)
    else:
        os.environ["CONDA_PREFIX"] = str(p)

    if (
        (cli_prefix and cli_env_name)
        or (yaml_name == "prefix")
        or not (cli_prefix or cli_env_name or yaml_name or env_var)
    ):
        with pytest.raises(subprocess.CalledProcessError):
            helpers.create(*cmd, "--print-config-only")
    else:
        res = helpers.create(*cmd, "--print-config-only")
        check_create_result(res, root_prefix=root_prefix, target_prefix=expected_p)


@pytest.mark.parametrize("shared_pkgs_dirs", [True], indirect=True)
@pytest.mark.parametrize("cli", (False, True))
@pytest.mark.parametrize("yaml", (False, True))
@pytest.mark.parametrize("env_var", (False, True))
@pytest.mark.parametrize("rc_file", (False, True))
def test_channels(tmp_home, tmp_root_prefix, tmp_path, cli, yaml, env_var, rc_file):
    env_prefix = tmp_path / "myenv"
    spec_file = tmp_path / "env.yaml"
    rc_file = tmp_path / "rc.yaml"

    cmd = ["-p", env_prefix]
    expected_channels = []

    if cli:
        cmd += ["-c", "cli"]
        expected_channels += ["cli"]

    if yaml:
        file_content = [
            "channels: [yaml]",
            "dependencies: [xtensor]",
        ]

        with open(spec_file, "w") as f:
            f.write("\n".join(file_content))
        cmd += ["-f", spec_file]
        expected_channels += ["yaml"]

    if env_var:
        os.environ["CONDA_CHANNELS"] = "env_var"
        expected_channels += ["env_var"]

    if rc_file:
        file_content = ["channels: [rc]"]
        with open(rc_file, "w") as f:
            f.write("\n".join(file_content))

        cmd += ["--rc-file", rc_file]
        expected_channels += ["rc"]

    res = helpers.create(*cmd, "--print-config-only", no_rc=not rc_file, default_channel=False)
    check_create_result(res, tmp_root_prefix, env_prefix)
    if expected_channels:
        assert res["channels"] == expected_channels
    else:
        assert res["channels"] == ["conda-forge"]


@pytest.mark.parametrize("shared_pkgs_dirs", [True], indirect=True)
@pytest.mark.parametrize("type", ("yaml", "classic", "explicit"))
def test_multiple_spec_files(tmp_home, tmp_root_prefix, tmp_path, type):
    env_prefix = tmp_path / "myenv"

    cmd = ["-p", env_prefix]
    specs = ["xtensor", "xsimd"]
    explicit_specs = [
        "https://conda.anaconda.org/conda-forge/linux-64/xtensor-0.21.5-hc9558a2_0.tar.bz2#d330e02e5ed58330638a24601b7e4887",
        "https://conda.anaconda.org/conda-forge/linux-64/xsimd-7.4.8-hc9558a2_0.tar.bz2#32d5b7ad7d6511f1faacf87e53a63e5f",
    ]

    for i in range(2):
        if type == "yaml":
            spec_file = tmp_path / f"env{i}.yaml"
            file_content = [f"dependencies: [{specs[i]}]"]
        elif type == "classic":
            spec_file = tmp_path / f"env{i}.txt"
            file_content = [specs[i]]
        else:  # explicit
            spec_file = tmp_path / f"env{i}.txt"
            file_content = ["@EXPLICIT", explicit_specs[i]]

        with open(spec_file, "w") as f:
            f.write("\n".join(file_content))

        cmd += ["-f", spec_file]

    res = helpers.create(*cmd, "--print-config-only")
    if type == "yaml" or type == "classic":
        assert res["specs"] == specs
    else:  # explicit
        assert res["specs"] == [explicit_specs[0]]


@pytest.mark.parametrize("shared_pkgs_dirs", [True], indirect=True)
def test_multiple_spec_files_different_types(tmp_home, tmp_root_prefix, tmp_path):
    env_prefix = tmp_path / "myenv"

    cmd = ["-p", env_prefix]

    spec_file_1 = tmp_path / "env1.yaml"
    spec_file_1.write_text("dependencies: [xtensor]")

    spec_file_2 = tmp_path / "env2.txt"
    spec_file_2.write_text("xsimd")

    cmd += ["-f", spec_file_1, "-f", spec_file_2]

    with pytest.raises(subprocess.CalledProcessError) as info:
        helpers.create(*cmd, "--print-config-only")
    assert "found multiple spec file types" in info.value.stderr.decode()


@pytest.mark.parametrize("shared_pkgs_dirs", [True], indirect=True)
def test_multiple_yaml_specs_only_one_has_channels(tmp_home, tmp_root_prefix, tmp_path):
    env_prefix = tmp_path / "myenv"

    cmd = ["-p", env_prefix]

    spec_file_1 = tmp_path / "env1.yaml"
    spec_file_1.write_text("dependencies: [xtensor]")

    spec_file_2 = tmp_path / "env2.yaml"
    spec_file_2.write_text(
        "dependencies: [xsimd]\nchannels: [bioconda]",
    )

    cmd += ["-f", spec_file_1, "-f", spec_file_2]

    res = helpers.create(*cmd, "--print-config-only", default_channel=False)
    assert res["channels"] == ["bioconda"]
    assert res["specs"] == ["xtensor", "xsimd"]


@pytest.mark.parametrize("shared_pkgs_dirs", [True], indirect=True)
def test_multiple_yaml_specs_different_names(tmp_home, tmp_root_prefix, tmp_path):
    env_prefix = tmp_path / "myenv"

    cmd = ["-p", env_prefix]

    spec_file_1 = tmp_path / "env1.yaml"
    spec_file_1.write_text("name: env1\ndependencies: [xtensor]")

    spec_file_2 = tmp_path / "env2.yaml"
    spec_file_2.write_text(
        "name: env2\ndependencies: [xsimd]\nchannels: [bioconda]",
    )

    cmd += ["-f", spec_file_1, "-f", spec_file_2]

    res = helpers.create(*cmd, "--print-config-only", default_channel=False)
    assert res["spec_file_env_name"] == "env1"
    assert res["channels"] == ["bioconda"]
    assert res["specs"] == ["xtensor", "xsimd"]


@pytest.mark.parametrize("shared_pkgs_dirs", [True], indirect=True)
def test_multiprocessing(tmp_home, tmp_root_prefix):
    if platform.system() == "Windows":
        return

    root_prefix = Path(os.environ["MAMBA_ROOT_PREFIX"])
    if os.path.exists(root_prefix / "pkgs"):
        shutil.rmtree(root_prefix / "pkgs")

    cmd = [helpers.get_umamba()]
    cmd += ["create", "-n", "env1", "-y"]
    cmd += ["airflow"]
    cmd += ["pytorch"]
    cmd += ["-c", "conda-forge"]

    cmd2 = [helpers.get_umamba(), "create"]
    cmd2 += ["-n", "env2", "-y"]
    cmd2 += ["airflow"]
    cmd2 += ["pytorch"]
    cmd2 += ["-c", "conda-forge"]

    # must not crash
    cmds = [cmd, cmd2]
    procs = [subprocess.Popen(p) for p in cmds]
    for p in procs:
        rc = p.wait()
        assert rc == 0


@pytest.mark.skipif(
    helpers.dry_run_tests is helpers.DryRun.ULTRA_DRY,
    reason="Running only ultra-dry tests",
)
@pytest.mark.parametrize("shared_pkgs_dirs", [True], indirect=True)
@pytest.mark.parametrize(
    "already_exists, is_conda_env", ((False, False), (True, False), (True, True))
)
@pytest.mark.parametrize("has_specs", (False, True))
def test_create_base(tmp_home, tmp_root_prefix, already_exists, is_conda_env, has_specs):
    if already_exists:
        if is_conda_env:
            (tmp_root_prefix / "conda-meta").mkdir()
    else:
        tmp_root_prefix.rmdir()

    cmd = ["-n", "base"]
    if has_specs:
        cmd += ["xtensor"]

    if already_exists:
        with pytest.raises(subprocess.CalledProcessError):
            helpers.create(*cmd)
    else:
        helpers.create(*cmd)
        assert (tmp_root_prefix / "conda-meta").exists()


@pytest.mark.parametrize("shared_pkgs_dirs", [True], indirect=True)
@pytest.mark.skipif(
    helpers.dry_run_tests is helpers.DryRun.ULTRA_DRY,
    reason="Running only ultra-dry tests",
)
@pytest.mark.parametrize("outside_root_prefix", (False, True))
def test_classic_specs(tmp_home, tmp_root_prefix, tmp_path, outside_root_prefix):
    tmp_pkgs_dirs = tmp_path / "cache"
    os.environ["CONDA_PKGS_DIRS"] = str(tmp_pkgs_dirs)
    if outside_root_prefix:
        p = tmp_path / "myenv"
    else:
        p = tmp_root_prefix / "envs" / "myenv"

    res = helpers.create("-p", p, "xtensor", "--json")

    assert res["success"]
    assert res["dry_run"] == (helpers.dry_run_tests == helpers.DryRun.DRY)

    keys = {"success", "prefix", "actions", "dry_run"}
    assert keys.issubset(set(res.keys()))

    action_keys = {"LINK", "PREFIX"}
    assert action_keys.issubset(set(res["actions"].keys()))

    packages = {pkg["name"] for pkg in res["actions"]["LINK"]}
    expected_packages = {"xtensor", "xtl"}
    assert expected_packages.issubset(packages)

    if helpers.dry_run_tests == helpers.DryRun.OFF:
        pkg_name = helpers.get_concrete_pkg(res, "xtensor")
        cached_file = tmp_pkgs_dirs / pkg_name / helpers.xtensor_hpp
        assert cached_file.exists()


@pytest.mark.parametrize("output_flag", ["", "--json", "--quiet"])
def test_create_check_logs(tmp_home, tmp_root_prefix, output_flag):
    env_name = "env-create-check-logs"
    res = helpers.create("-n", env_name, "xtensor", output_flag)

    if output_flag == "--json":
        assert res["success"]
    elif output_flag == "--quiet":
        assert res == ""
    else:
        assert "To activate this environment, use:" in res


@pytest.mark.skipif(
    helpers.dry_run_tests is helpers.DryRun.ULTRA_DRY,
    reason="Running only ultra-dry tests",
)
@pytest.mark.parametrize("shared_pkgs_dirs", [True], indirect=True)
@pytest.mark.parametrize("valid", [False, True])
def test_explicit_specs(tmp_home, tmp_root_prefix, tmp_path, valid):
    spec_file_content = [
        "@EXPLICIT",
        "https://conda.anaconda.org/conda-forge/linux-64/xtensor-0.21.5-hc9558a2_0.tar.bz2#d330e02e5ed58330638a24601b7e4887",
    ]
    if not valid:
        spec_file_content += ["https://conda.anaconda.org/conda-forge/linux-64/xtl"]

    spec_file = tmp_path / "explicit_specs.txt"
    with open(spec_file, "w") as f:
        f.write("\n".join(spec_file_content))

    env_prefix = tmp_path / "myenv"
    cmd = ("-p", env_prefix, "-q", "-f", spec_file)

    if valid:
        helpers.create(*cmd, default_channel=False)

        list_res = helpers.umamba_list("-p", env_prefix, "--json")
        assert len(list_res) == 1
        pkg = list_res[0]
        assert pkg["name"] == "xtensor"
        assert pkg["version"] == "0.21.5"
        assert pkg["build_string"] == "hc9558a2_0"
    else:
        with pytest.raises(subprocess.CalledProcessError):
            helpers.create(*cmd, default_channel=False)


@pytest.mark.skipif(
    helpers.dry_run_tests is helpers.DryRun.ULTRA_DRY,
    reason="Running only ultra-dry tests",
)
@pytest.mark.parametrize("shared_pkgs_dirs", [True], indirect=True)
@pytest.mark.parametrize("prefix_selector", [None, "prefix", "name"])
@pytest.mark.parametrize("create_cmd", ["create", "env create"])
def test_create_empty(tmp_home, tmp_root_prefix, tmp_path, prefix_selector, create_cmd):
    if prefix_selector == "name":
        cmd = ("-n", "myenv", "--json")
        effective_prefix = tmp_root_prefix / "envs" / "myenv"
    elif prefix_selector == "prefix":
        effective_prefix = tmp_path / "some-prefix"
        cmd = ("-p", effective_prefix, "--json")
    else:
        with pytest.raises(subprocess.CalledProcessError):
            helpers.create("--json", create_cmd=create_cmd)
        return

    res = helpers.create(*cmd, create_cmd=create_cmd)

    keys = {"success"}
    assert keys.issubset(set(res.keys()))
    assert res["success"]

    assert (effective_prefix / "conda-meta" / "history").exists()


def test_create_conda_envs_dirs_and_path(tmp_root_prefix, monkeypatch):
    """Abort when CONDA_ENVS_PATH and CONDA_ENVS_DIRS are both set"""
    monkeypatch.setenv("CONDA_ENVS_DIRS", f"{tmp_root_prefix / 'env1'}")
    monkeypatch.setenv("CONDA_ENVS_PATH", f"{tmp_root_prefix / 'env2'}")
    with pytest.raises(subprocess.CalledProcessError) as info:
        helpers.create("-n", "test", "--offline", "--no-rc", no_dry_run=True)

    msg = info.value.stderr.decode()
    assert (
        "The `CONDA_ENVS_DIRS` and `CONDA_ENVS_PATH` environment variables are both set, but only one must be declared."
        in msg
    )


@pytest.mark.parametrize("conda_envs_x", ("CONDA_ENVS_DIRS", "CONDA_ENVS_PATH"))
def test_create_envs_dirs(tmp_root_prefix: Path, tmp_path: Path, conda_envs_x, monkeypatch):
    """Create an environment when the first env dir is not writable."""

    noperm_root_dir = Path(tmp_path / "noperm")
    noperm_envs_dir = noperm_root_dir / "envs"

    monkeypatch.setenv(conda_envs_x, f"{noperm_envs_dir}{os.pathsep}{tmp_path}")
    env_name = "myenv"
    os.makedirs(noperm_root_dir, exist_ok=True)

    if platform.system() == "Windows":
        # Make first env_dir read-only on Windows - this requires:
        #   Removing inherited and granted permissions, removing ownership,
        #   and granting group Everyone RX access.

        subprocess.run(
            [
                "icacls",
                noperm_root_dir,
                "/inheritance:r",  # remove inherited permissions
                "/grant:r",  # remove explicitly granted permissions
                "Everyone:(RX)",  # grant Read-Execute to everyone
                "/remove",  # remove ownership from all groups
                r"BUILTIN\Administrators",
                "/remove",
                r"NT AUTHORITY\SYSTEM",
                "/remove",
                "OWNER RIGHTS",
            ],
            check=True,
        )

    else:
        # Make first env_dir read-only on Linux
        os.chmod(noperm_root_dir, 0o555)

    try:
        helpers.create("-n", env_name, "--offline", "--no-rc", no_dry_run=True)
    finally:
        if platform.system() == "Windows":
            # Revert ownership change on Windows so that we can clean up
            subprocess.run(
                ["icacls", noperm_root_dir, "/grant", r"BUILTIN\Administrators:F"], check=True
            )
            subprocess.run(["icacls", noperm_root_dir, "/reset"], check=True)
        else:
            # Revert permission change on Linux so that we can clean up
            os.chmod(noperm_root_dir, 0o755)

    assert (tmp_path / env_name / "conda-meta" / "history").exists()


@pytest.mark.parametrize("conda_envs_x", ["CONDA_ENVS_DIRS", "CONDA_ENVS_PATH"])
@pytest.mark.parametrize("envs_dirs_source", ("condarc", "env_var"))
<<<<<<< HEAD
def test_mkdir_envs_dirs(tmp_path, tmp_home, monkeypatch, conda_envs_x, envs_dirs_source):
=======
def test_mkdir_envs_dirs(tmp_home, tmp_root_prefix, tmp_path, monkeypatch, envs_dirs_source):
>>>>>>> c3681db4
    """Test that an env dir is created if it does not exist already"""

    envs_dir = tmp_path / "user_provided_envdir" / "envs"

    with open(tmp_home / ".condarc", "w+") as f:
        if envs_dirs_source == "env_var":
            monkeypatch.setenv(conda_envs_x, str(envs_dir))
        else:
            f.write(f"envs_dirs: [{str(envs_dir)}]")

    assert not envs_dir.exists()  # directory doesn't exist yet

    helpers.create("-n", "bar", "--rc-file", tmp_home / ".condarc", no_rc=False)

    assert envs_dir.exists()


def test_env_dir_idempotence(tmp_home, tmp_root_prefix, tmp_path):
    """
    Test that setting envs_dirs to ~/.conda and running twice in a row
    gives the same results
    https://github.com/mamba-org/mamba/issues/3836
    """

    mamba_root_prefix_envs = tmp_root_prefix / "envs"
    condarc_envs_dirs = tmp_home / ".conda"

    with open(tmp_home / ".condarc", "w+") as f:
        f.write(f"envs_dirs: [{str(condarc_envs_dirs)}]")

    env_name = "foo"

    for _ in range(2):
        cmd = ["-n", env_name, "--rc-file", tmp_home / ".condarc"]
        helpers.create(*cmd, no_rc=False)

        assert not Path(mamba_root_prefix_envs / env_name).exists()
        assert Path(condarc_envs_dirs / env_name).exists()


@pytest.mark.parametrize("conda_envs_x", ("CONDA_ENVS_DIRS", "CONDA_ENVS_PATH"))
@pytest.mark.parametrize("set_in_conda_envs_dirs", (False, True))
@pytest.mark.parametrize("set_in_condarc", (False, True))
@pytest.mark.parametrize("cli_root_prefix", (False, True))
@pytest.mark.parametrize("check_config_only", (False, True))
def test_root_prefix_precedence(
    tmp_home,
    tmp_clean_env,
    tmp_path,
    monkeypatch,
    conda_envs_x,
    set_in_condarc,
    set_in_conda_envs_dirs,
    cli_root_prefix,
    check_config_only,
):
    """
    Test for root prefix precedence

    Environments can be created in several places depending, in this order:
      - 1. in the folder of `CONDA_ENVS_DIRS` if it is set
      - 2. in the folder of `envs_dirs` if set in the rc file
      - 3. the root prefix given by the user's command (e.g. specified via the `-r` option)
      - 4. the usual root prefix (set generally by `MAMBA_ROOT_PREFIX`)
    """

    # Given by `CONDA_ENVS_DIRS`
    conda_envs_dirs = tmp_path / "conda_envs_dirs" / "envs"
    # Given by `envs_dirs` in the rc file
    condarc_envs_dirs = tmp_path / "condarc_envs_dirs" / "envs"
    # Given via the CLI
    cli_provided_root = tmp_path / "cliroot"
    cli_provided_root_envs = cli_provided_root / "envs"
    # Given by `MAMBA_ROOT_PREFIX`
    mamba_root_prefix = tmp_path / "envroot"
    mamba_root_prefix_envs = mamba_root_prefix / "envs"

    env_name = "foo"
    monkeypatch.setenv("MAMBA_ROOT_PREFIX", str(mamba_root_prefix))
    if set_in_conda_envs_dirs:
        monkeypatch.setenv(conda_envs_x, str(conda_envs_dirs))

    with open(tmp_home / ".condarc", "w+") as f:
        if set_in_condarc:
            f.write(f"envs_dirs: [{str(condarc_envs_dirs)}]")

    cmd = ["-n", env_name, "--rc-file", tmp_home / ".condarc"]

    if check_config_only:
        cmd += ["--print-config-only", "--debug"]

    if cli_root_prefix:
        cmd += ["-r", cli_provided_root]

    res = helpers.create(*cmd, no_rc=False)

    def assert_env_exists(prefix_path):
        assert Path(prefix_path / env_name).exists()

    if check_config_only:
        expected_envs_dirs = []
        if set_in_conda_envs_dirs:
            expected_envs_dirs.append(str(conda_envs_dirs))
        if set_in_condarc:
            expected_envs_dirs.append(str(condarc_envs_dirs))
        if cli_root_prefix:
            expected_envs_dirs.append(str(cli_provided_root_envs))
        else:
            expected_envs_dirs.append(str(mamba_root_prefix_envs))

        effective_envs_dirs = res["envs_dirs"]
        assert effective_envs_dirs == expected_envs_dirs

    # Otherwise, we check that `foo` has been created in the directory
    # based on precedence given above.
    elif set_in_conda_envs_dirs:
        assert_env_exists(conda_envs_dirs)
    elif set_in_condarc:
        assert_env_exists(condarc_envs_dirs)
    elif cli_root_prefix:
        assert_env_exists(cli_provided_root_envs)
    else:
        assert_env_exists(mamba_root_prefix_envs)


@pytest.mark.skipif(
    helpers.dry_run_tests is helpers.DryRun.ULTRA_DRY,
    reason="Running only ultra-dry tests",
)
@pytest.mark.parametrize("shared_pkgs_dirs", [True], indirect=True)
@pytest.mark.parametrize("source", ["cli", "env_var", "rc_file"])
def test_always_yes(tmp_home, tmp_root_prefix, tmp_path, source):
    env_name = "myenv"
    helpers.create("-n", env_name, "xtensor", no_dry_run=True)

    if source == "cli":
        res = helpers.create("-n", env_name, "xtensor", "--json", always_yes=True)
    elif source == "env_var":
        try:
            os.environ["MAMBA_ALWAYS_YES"] = "true"
            res = helpers.create("-n", env_name, "xtensor", "--json", always_yes=False)
        finally:
            os.environ.pop("MAMBA_ALWAYS_YES")
    else:  # rc_file
        rc_file = tmp_path / "config.yaml"
        with open(rc_file, "w") as f:
            f.write("always_yes: true")
        res = helpers.create(
            "-n",
            env_name,
            "xtensor",
            f"--rc-file={rc_file}",
            "--json",
            always_yes=False,
            no_rc=False,
        )

    assert res["success"]
    assert res["dry_run"] == (helpers.dry_run_tests == helpers.DryRun.DRY)


@pytest.mark.skipif(
    helpers.dry_run_tests is helpers.DryRun.ULTRA_DRY,
    reason="Running only ultra-dry tests",
)
@pytest.mark.parametrize("shared_pkgs_dirs", [True], indirect=True)
@pytest.mark.parametrize("relocate_prefix", ["/home/bob/env", "/"])
def test_create_with_relocate_prefix(tmp_home, tmp_root_prefix, tmp_path, relocate_prefix):
    env_prefix = tmp_path / "myenv"
    res = helpers.create(
        "-p",
        env_prefix,
        "--relocate-prefix",
        relocate_prefix,
        "python=3.11",
        "--json",
        no_dry_run=True,
    )
    assert res["success"]
    if platform.system() != "Windows":
        with open(env_prefix / "bin" / "2to3") as f:
            firstline = f.readline()
            assert firstline == f"#!{relocate_prefix}/bin/python3.11\n"


@pytest.mark.skipif(
    helpers.dry_run_tests is helpers.DryRun.ULTRA_DRY,
    reason="Running only ultra-dry tests",
)
@pytest.mark.parametrize("shared_pkgs_dirs", [True], indirect=True)
@pytest.mark.parametrize(
    "alias",
    [
        None,
        "https://conda.anaconda.org/",
        "https://repo.mamba.pm/",
        "https://repo.mamba.pm",
    ],
)
def test_channel_alias(tmp_home, tmp_root_prefix, alias):
    env_name = "myenv"
    if alias:
        res = helpers.create(
            "-n",
            env_name,
            "xtensor",
            "--json",
            "--channel-alias",
            alias,
        )
        # ca = alias.rstrip("/")
    else:
        res = helpers.create("-n", env_name, "xtensor", "--json")
        # ca = "https://conda.anaconda.org"

    for link in res["actions"]["LINK"]:
        assert link["channel"] == "conda-forge"
        # assert link["channel"].startswith(f"{ca}/conda-forge/")
        # assert link["url"].startswith(f"{ca}/conda-forge/")


@pytest.mark.skipif(
    helpers.dry_run_tests is helpers.DryRun.ULTRA_DRY,
    reason="Running only ultra-dry tests",
)
@pytest.mark.parametrize("shared_pkgs_dirs", [True], indirect=True)
def test_spec_with_channel(tmp_home, tmp_root_prefix, tmp_path):
    env_name = "myenv"
    res = helpers.create("-n", env_name, "bokeh::bokeh", "--json", "--dry-run")
    ca = "https://conda.anaconda.org"

    for link in res["actions"]["LINK"]:
        if link["name"] == "bokeh":
            assert link["channel"].startswith("bokeh")
            assert link["url"].startswith(f"{ca}/bokeh/")

    spec_file = tmp_path / "env.yaml"
    contents = [
        "dependencies:",
        "  - bokeh::bokeh",
        "  - conda-forge::xtensor 0.22.*",
    ]
    with open(spec_file, "w") as fs:
        fs.write("\n".join(contents))

    res = helpers.create("-n", env_name, "-f", spec_file, "--json", "--dry-run")

    link_packages = [link["name"] for link in res["actions"]["LINK"]]
    assert "bokeh" in link_packages
    assert "xtensor" in link_packages

    for link in res["actions"]["LINK"]:
        if link["name"] == "bokeh":
            assert link["channel"].startswith("bokeh")
            assert link["url"].startswith(f"{ca}/bokeh/")

        if link["name"] == "xtensor":
            assert link["channel"].startswith("conda-forge")
            assert link["url"].startswith(f"{ca}/conda-forge/")
            assert link["version"].startswith("0.22.")


def test_spec_with_channel_and_subdir():
    env_name = "myenv"
    try:
        helpers.create("-n", env_name, "conda-forge/noarch::xtensor", "--dry-run")
    except subprocess.CalledProcessError as e:
        # The error message we are getting today is not the most informative but
        # was needed to unify the solver interface.
        msg = e.stderr.decode()
        assert "The following package could not be installed" in msg
        assert "xtensor" in msg


@pytest.mark.parametrize("shared_pkgs_dirs", [True], indirect=True)
def test_spec_with_multichannel(tmp_home, tmp_root_prefix):
    "https://github.com/mamba-org/mamba/pull/2927"
    helpers.create("-n", "myenv", "defaults::zlib", "--dry-run")


def test_spec_with_slash_in_channel(tmp_home, tmp_root_prefix):
    "https://github.com/mamba-org/mamba/pull/2926"
    with pytest.raises(subprocess.CalledProcessError) as info:
        helpers.create("-n", "env1", "pkgs/main/noarch::python", "--dry-run")

        # The error message we are getting today is not the most informative but
        # was needed to unify the solver interface.
        msg = info.value.stderr.decode()
        assert "The following package could not be installed" in msg
        assert "python" in msg

    os.environ["CONDA_SUBDIR"] = "linux-64"
    helpers.create("-n", "env2", "pkgs/main/linux-64::python", "--dry-run")
    helpers.create("-n", "env3", "pkgs/main::python", "--dry-run")


@pytest.mark.parametrize("shared_pkgs_dirs", [True], indirect=True)
def test_channel_nodefaults(tmp_home, tmp_root_prefix, tmp_path):
    rc_file = tmp_path / "rc.yaml"
    content = [
        "channels:",
        "  - rc",
    ]
    with open(rc_file, "w") as f:
        f.write("\n".join(content))

    spec_file = tmp_path / "env.yaml"
    contents = [
        "channels:",
        "  - yaml",
        "  - nodefaults",
        "dependencies:",
        "  - xtensor-python",
    ]
    with open(spec_file, "w") as f:
        f.write("\n".join(contents))

    res = helpers.create(
        "-n",
        "myenv",
        "-f",
        spec_file,
        "--print-config-only",
        f"--rc-file={rc_file}",
        default_channel=False,
        no_rc=False,
    )

    assert res["channels"] == ["yaml"]


@pytest.mark.parametrize("shared_pkgs_dirs", [True], indirect=True)
def test_pin_applicable(tmp_home, tmp_root_prefix, tmp_path):
    pin_name = "xtensor"
    pin_max_version = "0.24"
    # We add the channel to test a fragile behavior of ``Database``
    spec_name = "conda-forge::xtensor"
    rc_file = tmp_path / "rc.yaml"

    with open(rc_file, "w+") as f:
        f.write(f"""pinned_packages: ["{pin_name}<={pin_max_version}"]""")

    res = helpers.create("-n", "myenv", f"--rc-file={rc_file}", "--json", spec_name, no_rc=False)

    install_pkg = None
    for p in res["actions"]["LINK"]:
        if p["name"] == pin_name:
            install_pkg = p

    # Should do proper version comparison
    assert install_pkg["version"] == "0.24.0"


@pytest.mark.parametrize("shared_pkgs_dirs", [True], indirect=True)
def test_pin_not_applicable(tmp_home, tmp_root_prefix, tmp_path):
    pin_name = "package-that-does-not-exists"
    spec_name = "xtensor"
    rc_file = tmp_path / "rc.yaml"

    with open(rc_file, "w+") as f:
        f.write(f"""pinned_packages: ["{pin_name}"]""")

    res = helpers.create("-n", "myenv", f"--rc-file={rc_file}", "--json", spec_name, no_rc=False)
    assert res["success"] is True
    helpers.get_concrete_pkg(res, spec_name)  # Not trowing


@pytest.mark.parametrize("shared_pkgs_dirs", [True], indirect=True)
def test_set_platform(tmp_home, tmp_root_prefix):
    env_name = "myenv"
    # test a dummy platform/arch
    helpers.create("-n", env_name, "--platform", "ptf-128")
    rc_file = tmp_root_prefix / "envs" / env_name / ".mambarc"
    assert (rc_file).exists()

    rc_dict = None
    with open(rc_file) as f:
        rc_dict = yaml.load(f, Loader=yaml.FullLoader)
    assert rc_dict
    assert set(rc_dict.keys()) == {"platform"}
    assert rc_dict["platform"] == "ptf-128"

    res = helpers.info("-n", env_name, "--json")
    assert "__archspec=1=128" in res["virtual packages"]
    assert res["platform"] == "ptf-128"

    # test virtual packages
    helpers.create("-n", env_name, "--platform", "win-32")
    res = helpers.info("-n", env_name, "--json")
    assert "__archspec=1=x86" in res["virtual packages"]
    assert any(pkg.startswith("__win") for pkg in res["virtual packages"])
    assert res["platform"] == "win-32"


@pytest.mark.skipif(
    helpers.dry_run_tests is helpers.DryRun.ULTRA_DRY,
    reason="Running only ultra-dry tests",
)
@pytest.mark.parametrize("shared_pkgs_dirs", [True], indirect=True)
@pytest.mark.parametrize(
    "version,build,cache_tag",
    [
        ["3.10", "*_cpython", "cpython-310"],
        # FIXME: https://github.com/mamba-org/mamba/issues/1432
        # [ "3.7", "*_pypy","pypy37"],
    ],
)
def test_pyc_compilation(tmp_home, tmp_root_prefix, version, build, cache_tag):
    env_name = "myenv"
    env_prefix = tmp_root_prefix / "envs" / env_name
    cmd = ["-n", env_name, f"python={version}.*={build}", "six"]

    if platform.system() == "Windows":
        site_packages = env_prefix / "Lib" / "site-packages"
        if version == "2.7":
            cmd += ["-c", "defaults"]  # for vc=9.*
    else:
        site_packages = env_prefix / "lib" / f"python{version}" / "site-packages"

    if cache_tag:
        pyc_fn = Path("__pycache__") / f"six.{cache_tag}.pyc"
    else:
        pyc_fn = Path("six.pyc")

    # Disable pyc compilation to ensure that files are still registered in conda-meta
    helpers.create(*cmd, "--no-pyc")
    assert not (site_packages / pyc_fn).exists()
    six_meta = next((env_prefix / "conda-meta").glob("six-*.json")).read_text()
    assert pyc_fn.name in six_meta

    # Enable pyc compilation to ensure that the pyc files are created
    helpers.create(*cmd)
    assert (site_packages / pyc_fn).exists()
    assert pyc_fn.name in six_meta


@pytest.mark.parametrize("shared_pkgs_dirs", [True], indirect=True)
def test_create_check_dirs(tmp_home, tmp_root_prefix):
    env_name = "myenv"
    env_prefix = tmp_root_prefix / "envs" / env_name
    cmd = ["-n", env_name, "python=3.8", "traitlets"]
    helpers.create(*cmd)

    assert os.path.isdir(env_prefix)

    if platform.system() == "Windows":
        assert os.path.isdir(env_prefix / "lib" / "site-packages" / "traitlets")
    else:
        assert os.path.isdir(env_prefix / "lib" / "python3.8" / "site-packages" / "traitlets")


@pytest.mark.parametrize("shared_pkgs_dirs", [True], indirect=True)
@pytest.mark.parametrize("env_file", env_files)
def test_requires_pip_install(tmp_home, tmp_root_prefix, env_file):
    cmd = ["-p", "myenv", "-f", env_file]
    helpers.create(*cmd)


@pytest.mark.parametrize("shared_pkgs_dirs", [True], indirect=True)
@pytest.mark.parametrize("env_file", env_files)
def test_requires_pip_install_prefix_spaces(tmp_home, tmp_root_prefix, tmp_path, env_file):
    env_prefix = tmp_path / "prefix with space"
    cmd = ["-p", env_prefix, "-f", env_file]
    helpers.create(*cmd)

    if platform.system() != "Windows":
        pip = env_prefix / "bin" / "pip"
        text = pip.read_text()
        lines = text.splitlines()
        assert lines[0] == "#!/bin/sh"
        assert lines[1].startswith("'''exec'")
        version = subprocess.check_output([pip, "--version"])
        assert len(version.decode()) > 0


@pytest.mark.parametrize("shared_pkgs_dirs", [True], indirect=True)
@pytest.mark.parametrize("env_file", env_files)
def test_requires_pip_install_no_parent_dir_specified(
    tmp_home, tmp_root_prefix, tmp_path, env_file
):
    initial_working_dir = os.getcwd()
    try:
        # Switch to the current source directory so that the file can be found without
        # using an absolute path
        os.chdir(__this_dir__)
        env_file_name = Path(env_file).name
        cmd = ["-p", tmp_path / "prefix with space", "-f", env_file_name]
        helpers.create(*cmd)
    finally:
        os.chdir(initial_working_dir)  # Switch back to original working dir.


@pytest.mark.parametrize("shared_pkgs_dirs", [True], indirect=True)
def test_create_from_remote_yaml_file(tmp_home, tmp_root_prefix, tmp_path):
    env_prefix = tmp_path / "myenv"
    spec_file = "https://raw.githubusercontent.com/mamba-org/mamba/refs/heads/main/micromamba/tests/env-create-export.yaml"

    res = helpers.create("-p", env_prefix, "-f", spec_file, "--json")
    assert res["success"]

    packages = helpers.umamba_list("-p", env_prefix, "--json")
    assert any(
        package["name"] == "micromamba"
        and package["version"] == "0.24.0"
        and package["channel"] == "conda-forge"
        and package["base_url"] == "https://conda.anaconda.org/conda-forge"
        for package in packages
    )


@pytest.mark.parametrize("shared_pkgs_dirs", [True], indirect=True)
def test_pre_commit_compat(tmp_home, tmp_root_prefix, tmp_path):
    # We test compatibility with the downstream pre-commit package here because the pre-commit project does not currently accept any code changes related to Conda, see https://github.com/pre-commit/pre-commit/pull/2446#issuecomment-1353394177.
    def create_repo(path: Path) -> str:
        helpers.subprocess_run("git", "init", cwd=path)
        helpers.subprocess_run("git", "config", "user.email", "test@test", cwd=path)
        helpers.subprocess_run("git", "config", "user.name", "test", cwd=path)
        helpers.subprocess_run("git", "add", ".", cwd=path)
        helpers.subprocess_run("git", "commit", "-m", "Initialize repo", cwd=path)
        return helpers.subprocess_run("git", "rev-parse", "HEAD", cwd=path, text=True).strip()

    hook_repo = tmp_path / "hook_repo"
    caller_repo = tmp_path / "caller_repo"

    # Create hook_repo Git repo
    shutil.copytree(__this_dir__ / "pre_commit_conda_hooks_repo", hook_repo)
    commit_sha = create_repo(hook_repo)

    # Create Git repo to call "pre-commit" from
    pre_commit_config = {
        "repos": [
            {
                "repo": str(hook_repo),
                "rev": commit_sha,
                "hooks": [
                    {"id": "sys-exec"},
                    {
                        "id": "additional-deps",
                        "additional_dependencies": ["psutil", "python=3.11"],
                    },
                ],
            }
        ]
    }
    caller_repo.mkdir()
    pre_commit_config_file = caller_repo / ".pre-commit-config.yaml"
    pre_commit_config_file.write_text(yaml.dump(pre_commit_config))
    (caller_repo / "something.py").write_text("import psutil; print(psutil)")
    create_repo(caller_repo)

    env_prefix = tmp_path / "some-prefix"
    helpers.create("-p", env_prefix, "pre-commit")
    env_overrides = {
        "PRE_COMMIT_USE_MAMBA": "1",
        "PATH": os.pathsep.join(
            [
                str(Path(helpers.get_umamba()).parent),
                *os.environ["PATH"].split(os.pathsep),
            ]
        ),
    }
    try:
        # Need to create some config to set the channel
        with open(tmp_home / ".condarc", "w+") as f:
            f.write("channels: [defaults]")
        output = helpers.umamba_run(
            "-p",
            env_prefix,
            "--cwd",
            caller_repo,
            "pre-commit",
            "run",
            "-v",
            "-a",
            env={**os.environ, **env_overrides},
        )
        assert "conda-default" in output
        assert "<module 'psutil'" in output
    except Exception:
        pre_commit_log = Path.home() / ".cache" / "pre-commit" / "pre-commit.log"
        if pre_commit_log.exists():
            print(pre_commit_log.read_text())
        raise


def test_long_path_support(tmp_home, tmp_root_prefix):
    """Create an environment with a long name."""
    res = helpers.create("-n", "long_prefix_" * 20, "--json")
    assert res["success"]


def get_glibc_version():
    try:
        output = subprocess.check_output(["ldd", "--version"])
    except Exception:
        return
    output.splitlines()
    version = output.splitlines()[0].split()[-1]
    return version.decode("ascii")


@pytest.fixture
def add_glibc_virtual_package():
    version = get_glibc_version()
    with open(__this_dir__ / "channel_a/linux-64/repodata.tpl") as f:
        repodata = f.read()
    with open(__this_dir__ / "channel_a/linux-64/repodata.json", "w") as f:
        if version is not None:
            glibc_placeholder = ', "__glibc=' + version + '"'
        else:
            glibc_placeholder = ""
        repodata = repodata.replace("GLIBC_PLACEHOLDER", glibc_placeholder)
        f.write(repodata)


@pytest.fixture
def copy_channels_osx():
    for channel in ["a", "b"]:
        if not (__this_dir__ / f"channel_{channel}/osx-arm64").exists():
            shutil.copytree(
                __this_dir__ / f"channel_{channel}/linux-64",
                __this_dir__ / f"channel_{channel}/osx-arm64",
            )
            with open(__this_dir__ / f"channel_{channel}/osx-arm64/repodata.json") as f:
                repodata = f.read()
            with open(__this_dir__ / f"channel_{channel}/osx-arm64/repodata.json", "w") as f:
                repodata = repodata.replace("linux-64", "osx-arm64")
                f.write(repodata)


@pytest.mark.parametrize("shared_pkgs_dirs", [True], indirect=True)
def test_dummy_create(add_glibc_virtual_package, copy_channels_osx, tmp_home, tmp_root_prefix):
    env_name = "myenv"

    channels = [
        (".", "micromamba", "tests", "channel_b"),
        (".", "micromamba", "tests", "channel_a"),
    ]
    package = "a"
    res = helpers.create_with_chan_pkg(env_name, channels, package)

    for link in res["actions"]["LINK"]:
        assert link["name"] == "a"
        assert link["build"] == "abc"
        assert "channel_b" in link["channel"]

    package = "b"
    res = helpers.create_with_chan_pkg(env_name, channels, package)

    assert any(
        link["name"] == "b" and "channel_a" in link["channel"] for link in res["actions"]["LINK"]
    )

    channels = channels[::-1]
    res = helpers.create_with_chan_pkg(env_name, channels, package)


@pytest.mark.parametrize("use_json", [True, False])
def test_create_dry_run(tmp_home, tmp_root_prefix, use_json):
    env_name = "myenv"
    env_prefix = tmp_root_prefix / "envs" / env_name

    cmd = ["-n", env_name, "--dry-run", "python=3.8"]

    if use_json:
        cmd += ["--json"]

    res = helpers.create(*cmd)

    if not use_json:
        # Assert the non-JSON output is in the terminal.
        assert "Total download" in res

    # dry-run, shouldn't create an environment
    assert not os.path.isdir(env_prefix)


def test_create_with_non_existing_subdir(tmp_home, tmp_root_prefix, tmp_path):
    env_prefix = tmp_path / "myprefix"
    with pytest.raises(subprocess.CalledProcessError):
        helpers.create("-p", env_prefix, "--dry-run", "--json", "conda-forge/noarch::xtensor")


@pytest.mark.parametrize(
    "spec",
    [
        "https://conda.anaconda.org/conda-forge/linux-64/_libgcc_mutex-0.1-main.tar.bz2",
        "https://conda.anaconda.org/conda-forge/linux-64/abacus-3.2.4-hb6c440e_0.conda",
    ],
)
def test_create_with_explicit_url(tmp_home, tmp_root_prefix, spec):
    """Attempts to install a package using an explicit url."""
    env_name = "env-create-from-explicit-url"

    res = helpers.create(
        spec, "--no-env", "-n", env_name, "--override-channels", "--json", default_channel=False
    )
    assert res["success"]

    pkgs = res["actions"]["LINK"]
    if spec.endswith(".tar.bz2"):
        assert len(pkgs) == 1
        assert pkgs[0]["name"] == "_libgcc_mutex"
        assert pkgs[0]["version"] == "0.1"
        assert (
            pkgs[0]["url"]
            == "https://conda.anaconda.org/conda-forge/linux-64/_libgcc_mutex-0.1-main.tar.bz2"
        )
        assert pkgs[0]["channel"] == "https://conda.anaconda.org/conda-forge"
    else:
        assert len(pkgs) == 1
        assert pkgs[0]["name"] == "abacus"
        assert pkgs[0]["version"] == "3.2.4"
        assert (
            pkgs[0]["url"]
            == "https://conda.anaconda.org/conda-forge/linux-64/abacus-3.2.4-hb6c440e_0.conda"
        )
        assert pkgs[0]["channel"] == "https://conda.anaconda.org/conda-forge"


def test_create_from_mirror(tmp_home, tmp_root_prefix):
    """
    Attempts to install a package using an explicit channel/mirror.
    Non-regression test for https://github.com/mamba-org/mamba/issues/3804
    """
    env_name = "env-create-from-mirror"

    res = helpers.create(
        "cpp-tabulate",
        "-n",
        env_name,
        "-c",
        "https://repo.prefix.dev/emscripten-forge-dev",
        "--platform=emscripten-wasm32",
        "--json",
        default_channel=False,
    )
    assert res["success"]

    assert any(
        package["name"] == "cpp-tabulate"
        and package["channel"] == "https://repo.prefix.dev/emscripten-forge-dev"
        and package["subdir"] == "emscripten-wasm32"
        for package in res["actions"]["LINK"]
    )


@pytest.mark.parametrize("shared_pkgs_dirs", [True], indirect=True)
def test_create_with_multiple_files(tmp_home, tmp_root_prefix, tmpdir):
    env_name = "myenv"
    tmp_root_prefix / "envs" / env_name

    # Check that multiple --file arguments are considered
    (tmpdir / "file_a.txt").write(b"a")
    (tmpdir / "file_b.txt").write(b"b")

    res = helpers.create(
        "-n",
        env_name,
        "--json",
        "--override-channels",
        "--strict-channel-priority",
        "--dry-run",
        "-c",
        "./micromamba/tests/channel_b",
        "-c",
        "./micromamba/tests/channel_a",
        "--file",
        str(tmpdir / "file_a.txt"),
        "--file",
        str(tmpdir / "file_b.txt"),
        default_channel=False,
        no_rc=False,
    )

    names = {x["name"] for x in res["actions"]["LINK"]}
    assert names == {"a", "b"}


multichannel_config = {
    "channels": ["conda-forge"],
    "custom_multichannels": {"conda-forge2": ["conda-forge"]},
}


@pytest.mark.parametrize("shared_pkgs_dirs", [True], indirect=True)
def test_create_with_multi_channels(tmp_home, tmp_root_prefix, tmp_path):
    env_name = "myenv"
    tmp_root_prefix / "envs" / env_name

    rc_file = tmp_path / "config.yaml"
    rc_file.write_text(yaml.dump(multichannel_config))

    res = helpers.create(
        "-n",
        env_name,
        "conda-forge2::xtensor",
        "--dry-run",
        "--json",
        f"--rc-file={rc_file}",
        default_channel=False,
        no_rc=False,
    )

    for pkg in res["actions"]["LINK"]:
        assert pkg["url"].startswith("https://conda.anaconda.org/conda-forge/")


@pytest.mark.parametrize("shared_pkgs_dirs", [True], indirect=True)
def test_create_with_multi_channels_and_non_existing_subdir(tmp_home, tmp_root_prefix, tmp_path):
    env_name = "myenv"
    tmp_root_prefix / "envs" / env_name

    rc_file = tmp_path / "config.yaml"
    rc_file.write_text(yaml.dump(multichannel_config))

    with pytest.raises(subprocess.CalledProcessError):
        helpers.create(
            "-n",
            env_name,
            "conda-forge2/noarch::xtensor",
            "--dry-run",
            "--json",
            f"--rc-file={rc_file}",
            default_channel=False,
            no_rc=False,
        )


oci_registry_config = {
    "mirrored_channels": {"oci_channel": ["oci://ghcr.io/channel-mirrors/conda-forge"]},
    # `repodata_use_zst` isn't considered when fetching from oci registries
    # since compressed repodata is handled internally
    # (if present, compressed repodata is necessarily fetched)
    # Setting `repodata_use_zst` to `false` avoids useless requests with
    # zst extension in repodata filename
    "repodata_use_zst": "false",
}


@pytest.mark.parametrize("shared_pkgs_dirs", [True], indirect=True)
@pytest.mark.parametrize("spec", ["pandoc", "pandoc=3.1.13"])
@pytest.mark.parametrize("parser", ["mamba", "libsolv"])
def test_create_from_oci_mirrored_channels(tmp_home, tmp_root_prefix, tmp_path, spec, parser):
    env_name = "myenv"
    env_prefix = tmp_root_prefix / "envs" / env_name

    rc_file = tmp_path / "config.yaml"
    rc_file.write_text(yaml.dump(oci_registry_config))

    cmd = ["-n", env_name, spec, "--json", "-c", "oci_channel"]
    if parser == "libsolv":
        cmd += ["--no-exp-repodata-parsing"]

    res = helpers.create(
        *cmd,
        f"--rc-file={rc_file}",
        default_channel=False,
        no_rc=False,
    )
    assert res["success"]

    packages = helpers.umamba_list("-p", env_prefix, "--json")
    assert len(packages) == 1
    pkg = packages[0]
    assert pkg["name"] == "pandoc"
    if spec == "pandoc=3.1.13":
        assert pkg["version"] == "3.1.13"
    assert pkg["base_url"] == "oci://ghcr.io/channel-mirrors/conda-forge"
    assert pkg["channel"] == "oci://ghcr.io/channel-mirrors/conda-forge"


@pytest.mark.parametrize("shared_pkgs_dirs", [True], indirect=True)
@pytest.mark.parametrize("parser", ["mamba", "libsolv"])
def test_create_from_oci_mirrored_channels_with_deps(tmp_home, tmp_root_prefix, tmp_path, parser):
    env_name = "myenv"
    env_prefix = tmp_root_prefix / "envs" / env_name

    rc_file = tmp_path / "config.yaml"
    rc_file.write_text(yaml.dump(oci_registry_config))

    cmd = ["-n", env_name, "xtensor", "--json", "-c", "oci_channel"]
    if parser == "libsolv":
        cmd += ["--no-exp-repodata-parsing"]

    res = helpers.create(
        *cmd,
        f"--rc-file={rc_file}",
        default_channel=False,
        no_rc=False,
    )
    assert res["success"]

    packages = helpers.umamba_list("-p", env_prefix, "--json")
    assert len(packages) > 2
    assert any(
        package["name"] == "xtensor"
        and package["base_url"] == "oci://ghcr.io/channel-mirrors/conda-forge"
        and package["channel"] == "oci://ghcr.io/channel-mirrors/conda-forge"
        for package in packages
    )
    assert any(
        package["name"] == "xtl"
        and package["base_url"] == "oci://ghcr.io/channel-mirrors/conda-forge"
        and package["channel"] == "oci://ghcr.io/channel-mirrors/conda-forge"
        for package in packages
    )


@pytest.mark.parametrize("shared_pkgs_dirs", [True], indirect=True)
@pytest.mark.parametrize("parser", ["mamba", "libsolv"])
def test_create_from_oci_mirrored_channels_pkg_name_mapping(
    tmp_home, tmp_root_prefix, tmp_path, parser
):
    # This is to test Conda/OCI package name mapping
    # Test fetching package from OCI registry with name starting with '_'
    env_name = "myenv"
    env_prefix = tmp_root_prefix / "envs" / env_name

    rc_file = tmp_path / "config.yaml"
    rc_file.write_text(yaml.dump(oci_registry_config))

    cmd = ["-n", env_name, "_go_select", "--json", "-c", "oci_channel"]
    if parser == "libsolv":
        cmd += ["--no-exp-repodata-parsing"]

    res = helpers.create(
        *cmd,
        f"--rc-file={rc_file}",
        default_channel=False,
        no_rc=False,
    )
    assert res["success"]

    packages = helpers.umamba_list("-p", env_prefix, "--json")
    assert len(packages) == 1
    pkg = packages[0]
    assert pkg["name"] == "_go_select"
    assert pkg["base_url"] == "oci://ghcr.io/channel-mirrors/conda-forge"
    assert pkg["channel"] == "oci://ghcr.io/channel-mirrors/conda-forge"


@pytest.mark.parametrize("shared_pkgs_dirs", [True], indirect=True)
def test_create_with_norm_path(tmp_home, tmp_root_prefix):
    env_name = "myenv"
    env_prefix = tmp_root_prefix / "envs" / env_name

    res = helpers.create("-n", env_name, "conda-smithy", "--json")
    assert res["success"]

    conda_smithy = next((env_prefix / "conda-meta").glob("conda-smithy*.json")).read_text()
    conda_smithy_data = json.loads(conda_smithy)
    if platform.system() == "Windows":
        assert all(
            file_path.startswith(("Lib/site-packages", "Scripts"))
            for file_path in conda_smithy_data["files"]
        )
        assert all(
            py_path["_path"].startswith(("Lib/site-packages", "Scripts"))
            for py_path in conda_smithy_data["paths_data"]["paths"]
        )
    else:
        assert all(
            file_path.startswith(("lib/python", "bin")) for file_path in conda_smithy_data["files"]
        )
        assert all(
            py_path["_path"].startswith(("lib/python", "bin"))
            for py_path in conda_smithy_data["paths_data"]["paths"]
        )


@pytest.mark.parametrize("shared_pkgs_dirs", [True], indirect=True)
def test_create_with_unicode(tmp_home, tmp_root_prefix):
    env_name = "320 áγђß家固êôōçñ한"
    env_prefix = tmp_root_prefix / "envs" / env_name

    res = helpers.create("-n", env_name, "--json", "xtensor", no_rc=False)

    assert res["actions"]["PREFIX"] == str(env_prefix)
    assert any(pkg["name"] == "xtensor" for pkg in res["actions"]["LINK"])
    assert any(pkg["name"] == "xtl" for pkg in res["actions"]["LINK"])


@pytest.mark.parametrize("shared_pkgs_dirs", [True], indirect=True)
def test_create_package_with_non_url_char(tmp_home, tmp_root_prefix):
    """Specific filename char are properly URL encoded.

    Version with epoch such as `x264-1!164.3095-h166bdaf_2.tar.bz2` are not properly URL encoded.

    https://github.com/mamba-org/mamba/issues/3072
    """
    res = helpers.create("-n", "myenv", "-c", "conda-forge", "x264>=1!0", "--json")

    assert any(pkg["name"] == "x264" for pkg in res["actions"]["LINK"])


@pytest.mark.timeout(20)
@pytest.mark.parametrize("shared_pkgs_dirs", [True], indirect=True)
@pytest.mark.skipif(
    platform.system() == "Windows", reason="This test fails on Windows for unknown reasons"
)
def test_parsable_env_history_with_metadata(tmp_home, tmp_root_prefix, tmp_path):
    env_prefix = tmp_path / "env-micromamba-list"

    res = helpers.create("-p", env_prefix, 'pandas[version=">=0.25.2,<3"]', "--json")
    assert res["success"]

    # Must not hang
    helpers.umamba_list("-p", env_prefix, "--json")


def test_create_dry_run_json(tmp_path):
    # Non-regression test for https://github.com/mamba-org/mamba/issues/3583
    env_prefix = tmp_path / "env-create_dry_run_json"
    res = helpers.create("-p", env_prefix, "--dry-run", "--json")

    expected_output = {
        "actions": {"FETCH": [], "PREFIX": str(env_prefix)},
        "dry_run": True,
        "prefix": str(env_prefix),
        "success": True,
    }

    assert res == expected_output


env_spec_empty_dependencies = """
name: empty_dependencies
channels:
  - conda-forge
dependencies: []
"""

env_spec_absent_dependencies = """
name: absent_dependencies
channels:
  - conda-forge
"""


def test_create_empty_or_absent_dependencies(tmp_home, tmp_clean_env, tmp_path):
    env_prefix = tmp_path / "env-empty_dependencies"
    # Write the env specification to a file and pass it to the create command

    with open(tmp_path / "env_spec_empty_dependencies.yaml", "w") as f:
        f.write(env_spec_empty_dependencies)

    with open(tmp_path / "env_spec_absent_dependencies.yaml", "w") as f:
        f.write(env_spec_absent_dependencies)

    # Create the environment with empty dependencies, check that it is created successfully
    # and that no packages are installed in the environment
    res = helpers.create(
        "-p", env_prefix, "-f", tmp_path / "env_spec_empty_dependencies.yaml", "--json"
    )
    assert res["success"]

    # Create the environment with absent dependencies, check that it is created successfully
    # and that no packages are installed in the environment
    res = helpers.create(
        "-p", env_prefix, "-f", tmp_path / "env_spec_absent_dependencies.yaml", "--json"
    )
    assert res["success"]


env_spec_empty_lines_and_comments = """
# The line below are empty (various number of spaces)
"""

env_spec_empty_lines_and_comments += "\n"
env_spec_empty_lines_and_comments += "  \n"
env_spec_empty_lines_and_comments += "    \n"
env_spec_empty_lines_and_comments += "	\n"
env_spec_empty_lines_and_comments += "# One comment \n"
env_spec_empty_lines_and_comments += "	@ yet another one with a prefixed by a tab\n"
env_spec_empty_lines_and_comments += "wheel\n"

env_repro_1 = """
wheel

setuptools
"""

env_repro_2 = """
wheel
setuptools

# comment
"""


@pytest.mark.parametrize("env_spec", [env_spec_empty_lines_and_comments, env_repro_1, env_repro_2])
def test_create_with_empty_lines_and_comments(tmp_home, tmp_root_prefix, tmp_path, env_spec):
    # Non-regression test for:
    #  - https://github.com/mamba-org/mamba/issues/3289
    #  - https://github.com/mamba-org/mamba/issues/3659
    memory_limit = 150  # in MB

    def memory_intensive_operation():
        env_prefix = tmp_path / "env-one_empty_line"

        env_spec_file = tmp_path / "env_spec.txt"

        with open(env_spec_file, "w") as f:
            f.write(env_spec)

        res = helpers.create("-p", env_prefix, "-f", env_spec_file, "--json")
        assert res["success"]

    max_memory = max(memory_usage(proc=memory_intensive_operation))

    if max_memory > memory_limit:
        pytest.fail(
            f"test_create_with_empty_lines_and_comments exceeded memory limit of {memory_limit} MB (used {max_memory:.2f} MB)"
        )


def test_update_spec_list(tmp_home, tmp_clean_env, tmp_path):
    env_prefix = tmp_path / "env-invalid_spec"

    env_spec = """
# This file may be used to create an environment using:
# $ conda create --name <env> --file <this file>
# platform: linux-64
@EXPLICIT
https://conda.anaconda.org/conda-forge/noarch/pip-24.3.1-pyh145f28c_2.conda#76601b0ccfe1fe13a21a5f8813cb38de
"""

    env_spec_file = tmp_path / "env_spec.txt"

    update_specs_list = """
  Updating specs:

   - pip==24.3.1=pyh145f28c_2
"""

    with open(env_spec_file, "w") as f:
        f.write(env_spec)

    out = helpers.create("-p", env_prefix, "-f", env_spec_file, "--dry-run")

    assert update_specs_list in out.replace("\r", "")


def test_ca_certificates(tmp_home, tmp_clean_env, tmp_path):
    # Check that CA certificates from conda-forge or that the fall back is used by micromamba.
    env_prefix = tmp_path / "env-ca-certificates"

    umamba = helpers.get_umamba()
    args = [umamba, "create", "-p", env_prefix, "numpy", "--dry-run", "-vvv"]
    p = subprocess.run(args, capture_output=True, check=True)
    verbose_logs = p.stderr.decode()

    root_prefix_ca_certificates_used = (
        "Using CA certificates from `conda-forge::ca-certificates` installed in the root prefix"
        in verbose_logs
    )

    system_ca_certificates_used = "Using system CA certificates at" in verbose_logs

    default_libcurl_certificates_used = (
        "Using libcurl/the SSL library's default CA certification" in verbose_logs
    )

    # On Windows default
    fall_back_certificates_used = (
        default_libcurl_certificates_used
        if platform.system() == "Windows"
        else system_ca_certificates_used
    )

    assert root_prefix_ca_certificates_used or fall_back_certificates_used


def test_glob_in_build_string(tmp_home, tmp_clean_env, monkeypatch, tmp_path):
    # Non-regression test for https://github.com/mamba-org/mamba/issues/3699
    env_prefix = tmp_path / "test_glob_in_build_string"

    pytorch_match_spec = "pytorch=2.3.1=py3.10_cuda11.8*"

    # Export CONDA_OVERRIDE_GLIBC=2.17 to force the solver to use the glibc 2.17 package
    monkeypatch.setenv("CONDA_OVERRIDE_GLIBC", "2.17")

    # Should run without error
    out = helpers.create(
        "-p",
        env_prefix,
        pytorch_match_spec,
        "-c",
        "pytorch",
        "-c",
        "nvidia/label/cuda-11.8.0",
        "-c",
        "nvidia",
        "-c",
        "conda-forge",
        "--platform",
        "linux-64",
        "--dry-run",
        "--json",
    )

    # Check that a build of pytorch 2.3.1 with `py3.10_cuda11.8_cudnn8.7.0_0` as a build string is found
    assert any(
        package["name"] == "pytorch"
        and package["version"] == "2.3.1"
        and package["build_string"] == "py3.10_cuda11.8_cudnn8.7.0_0"
        for package in out["actions"]["FETCH"]
    )


def test_non_url_encoding(tmp_home, tmp_clean_env, tmp_path):
    # Non-regression test for https://github.com/mamba-org/mamba/issues/3737
    env_prefix = tmp_path / "env-non_url_encoding"

    # Use linux-64 without loss of generality
    out = helpers.create("--json", "x264>=1!0", "-p", env_prefix, "--platform", "linux-64")

    # Check that the URL of the build of x264 is encoded.
    encoded_url_start = "https://conda.anaconda.org/conda-forge/linux-64/x264-1%21"

    x264_package = next(pkg for pkg in out["actions"]["LINK"] if pkg["name"] == "x264")
    assert x264_package["url"].startswith(encoded_url_start)

    # Export an explicit specification of the environment and check that the URL is not encoded
    non_encoded_url_start = "https://conda.anaconda.org/conda-forge/linux-64/x264-1!"
    out = helpers.run_env("export", "-p", env_prefix, "--explicit")
    assert non_encoded_url_start in out


def test_compatible_release(tmp_home, tmp_clean_env, tmp_path):
    # Non-regression test for: https://github.com/mamba-org/mamba/issues/3472
    env_prefix = tmp_path / "env-compatible-release"

    out = helpers.create("--json", "jupyterlab~=4.3", "-p", env_prefix, "--dry-run")

    jupyterlab_package = next(pkg for pkg in out["actions"]["LINK"] if pkg["name"] == "jupyterlab")
    assert Version(jupyterlab_package["version"]) >= Version("4.3.0")


def test_repodata_record_patch(tmp_home, tmp_clean_env, tmp_path):
    # Non-regression test for: https://github.com/mamba-org/mamba/issues/3883

    # Create an environment with `libarchive==3.7.7=h*_3` which has an out-of-date
    # repodata record for its dependency on `libxml2`.
    env_prefix = tmp_path / "env-repodata-record-patch"
    out = helpers.create("--json", "libarchive==3.7.7=h*_3", "-p", env_prefix)
    assert out["success"]

    version_3_7_7 = Version("3.7.7")

    originally_linked_libarchive = next(
        pkg for pkg in out["actions"]["LINK"] if pkg["name"] == "libarchive"
    )
    assert Version(originally_linked_libarchive["version"]) == version_3_7_7
    assert originally_linked_libarchive["build_number"] == 3

    # Test that updating all the environment respect the repodata record patch introduced
    # for libarchive==3.7.7=h_*_4 and that no other package than libarchive is updated.
    out = helpers.update("--json", "-p", env_prefix, "--all")
    assert out["success"]

    assert len(out["actions"]["UNLINK"]) == 1
    unlink_libarchive = next(pkg for pkg in out["actions"]["UNLINK"] if pkg["name"] == "libarchive")

    # TODO: understand why the original linked libarchive has a full URL for the channel
    # while the unlink libarchive has a short channel name (`conda-forge`) and removed the
    # the line below.
    unlink_libarchive["channel"] = originally_linked_libarchive["channel"]
    assert unlink_libarchive == originally_linked_libarchive

    assert len(out["actions"]["LINK"]) == 1
    linked_libarchive = next(pkg for pkg in out["actions"]["LINK"] if pkg["name"] == "libarchive")

    linked_libarchive_version = Version(linked_libarchive["version"])

    assert linked_libarchive_version >= version_3_7_7

    if linked_libarchive_version == version_3_7_7:
        assert linked_libarchive["build_number"] > 3<|MERGE_RESOLUTION|>--- conflicted
+++ resolved
@@ -753,11 +753,7 @@
 
 @pytest.mark.parametrize("conda_envs_x", ["CONDA_ENVS_DIRS", "CONDA_ENVS_PATH"])
 @pytest.mark.parametrize("envs_dirs_source", ("condarc", "env_var"))
-<<<<<<< HEAD
 def test_mkdir_envs_dirs(tmp_path, tmp_home, monkeypatch, conda_envs_x, envs_dirs_source):
-=======
-def test_mkdir_envs_dirs(tmp_home, tmp_root_prefix, tmp_path, monkeypatch, envs_dirs_source):
->>>>>>> c3681db4
     """Test that an env dir is created if it does not exist already"""
 
     envs_dir = tmp_path / "user_provided_envdir" / "envs"
