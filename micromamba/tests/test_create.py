--- conflicted
+++ resolved
@@ -1610,25 +1610,6 @@
     assert update_specs_list in out.replace("\r", "")
 
 
-<<<<<<< HEAD
-def test_non_url_encoding(tmp_path):
-    # Non-regression test for https://github.com/mamba-org/mamba/issues/3737
-    env_prefix = tmp_path / "env-non_url_encoding"
-
-    # Use linux-64 without loss of generality
-    out = helpers.create("--json", "x264>=1!0", "-p", env_prefix, "--platform", "linux-64")
-
-    # Check that the URL of the build of x264 is encoded.
-    encoded_url_start = "https://conda.anaconda.org/conda-forge/linux-64/x264-1%21"
-
-    x264_package = next(pkg for pkg in out["actions"]["LINK"] if pkg["name"] == "x264")
-    assert x264_package["url"].startswith(encoded_url_start)
-
-    # Export an explicit specification of the environment and check that the URL is not encoded
-    non_encoded_url_start = "https://conda.anaconda.org/conda-forge/linux-64/x264-1!"
-    out = helpers.run_env("export", "-p", env_prefix, "--explicit")
-    assert non_encoded_url_start in out
-=======
 def test_ca_certificates(tmp_path):
     # Check that CA certificates from conda-forge or that the fall back is used by micromamba.
     env_prefix = tmp_path / "env-ca-certificates"
@@ -1657,4 +1638,22 @@
     )
 
     assert root_prefix_ca_certificates_used or fall_back_certificates_used
->>>>>>> 7fa748f5
+
+
+def test_non_url_encoding(tmp_path):
+    # Non-regression test for https://github.com/mamba-org/mamba/issues/3737
+    env_prefix = tmp_path / "env-non_url_encoding"
+
+    # Use linux-64 without loss of generality
+    out = helpers.create("--json", "x264>=1!0", "-p", env_prefix, "--platform", "linux-64")
+
+    # Check that the URL of the build of x264 is encoded.
+    encoded_url_start = "https://conda.anaconda.org/conda-forge/linux-64/x264-1%21"
+
+    x264_package = next(pkg for pkg in out["actions"]["LINK"] if pkg["name"] == "x264")
+    assert x264_package["url"].startswith(encoded_url_start)
+
+    # Export an explicit specification of the environment and check that the URL is not encoded
+    non_encoded_url_start = "https://conda.anaconda.org/conda-forge/linux-64/x264-1!"
+    out = helpers.run_env("export", "-p", env_prefix, "--explicit")
+    assert non_encoded_url_start in out