import os
import re
import shutil

from packaging.version import Version
from pathlib import Path

import pytest
import yaml

from . import helpers
from packaging.version import Version

__this_dir__ = Path(__file__).parent.resolve()


def test_env_list(tmp_home, tmp_root_prefix, tmp_empty_env):
    env_json = helpers.run_env("list", "--json")

    assert "envs" in env_json
    assert len(env_json["envs"]) >= 2
    assert str(tmp_root_prefix) in env_json["envs"]
    assert str(tmp_empty_env) in env_json["envs"]


def test_env_list_table(tmp_home, tmp_root_prefix, tmp_prefix):
    res = helpers.run_env("list")

    assert "Name" in res
    assert "base" in res
    assert str(tmp_root_prefix) in res
    all_lines = res.splitlines()
    print("\n".join(all_lines))
    for line in all_lines:
        if "*" in line:
            active_env_l = line
    assert str(tmp_root_prefix) in active_env_l

    os.environ["CONDA_PREFIX"] = str(tmp_prefix)

    res = helpers.run_env("list")

    all_lines = res.splitlines()
    for line in all_lines:
        if "*" in line:
            active_env_l = line
    assert str(tmp_prefix) in active_env_l


def test_register_new_env(tmp_home, tmp_root_prefix):
    helpers.create("-n", "env2", "--json", no_dry_run=True)
    helpers.create("-n", "env3", "--json", no_dry_run=True)

    env_json = helpers.run_env("list", "--json")
    env_2_fp = tmp_root_prefix / "envs" / "env2"
    env_3_fp = tmp_root_prefix / "envs" / "env3"
    assert str(env_2_fp) in env_json["envs"]
    assert str(env_3_fp) in env_json["envs"]

    shutil.rmtree(env_2_fp)
    env_json = helpers.run_env("list", "--json")
    assert str(env_2_fp) not in env_json["envs"]
    assert str(env_3_fp) in env_json["envs"]


@pytest.fixture(scope="module")
def export_env():
    env_name = "env-create-export"
    spec_file = __this_dir__ / "env-create-export.yaml"
    helpers.create("-n", env_name, "-f", spec_file)
    return env_name


@pytest.mark.parametrize("channel_subdir_flag", [None, "--channel-subdir"])
@pytest.mark.parametrize("md5_flag", [None, "--md5", "--no-md5"])
@pytest.mark.parametrize("explicit_flag", [None, "--explicit"])
def test_env_export(export_env, explicit_flag, md5_flag, channel_subdir_flag):
    flags = filter(None, [explicit_flag, md5_flag, channel_subdir_flag])
    output = helpers.run_env("export", "-n", export_env, *flags)
    if explicit_flag:
        assert "/micromamba-0.24.0-0." in output
        if md5_flag != "--no-md5":
            assert re.search("#[a-f0-9]{32}$", output.replace("\r", ""))
    else:
        ret = yaml.safe_load(output)
        assert ret["name"] == export_env
        assert set(ret["channels"]) == {"conda-forge"}
        assert "micromamba=0.24.0=0" in str(ret["dependencies"])
        if md5_flag == "--md5":
            assert re.search(r"micromamba=0.24.0=0\[md5=[a-f0-9]{32}\]", str(ret["dependencies"]))
        if channel_subdir_flag:
            assert re.search(
                r"conda-forge/[a-z0-9-]+::micromamba=0.24.0=0", str(ret["dependencies"])
            )


def test_create():
    """Tests for ``micromamba env create`` can be found in ``test_create.py``.

    Look for 'create_cmd'.
    """
    pass


@pytest.mark.parametrize("shared_pkgs_dirs", [True], indirect=True)
def test_env_remove(tmp_home, tmp_root_prefix):
    env_name = "env-create-remove"
    env_fp = tmp_root_prefix / "envs" / env_name
    conda_env_file = tmp_home / ".conda/environments.txt"

    # Create env with xtensor
    helpers.create("xtensor", "-n", env_name, "--json", no_dry_run=True)

    env_json = helpers.run_env("list", "--json")
    assert str(env_fp) in env_json["envs"]
    assert env_fp.exists()
    with open(conda_env_file, "r", encoding="utf-8") as f:
        lines = [line.strip() for line in f]
        assert str(env_fp) in lines

    # Unregister / remove env_name
    helpers.run_env("remove", "-n", env_name, "-y")
    env_json = helpers.run_env("list", "--json")
    assert str(env_fp) not in env_json["envs"]
    assert not env_fp.exists()
    with open(conda_env_file, "r", encoding="utf-8") as f:
        lines = [line.strip() for line in f]
        assert str(env_fp) not in lines


env_yaml_content_with_version_and_new_pkg = """
channels:
- conda-forge
dependencies:
- python 3.11.*
- ipython
"""


@pytest.mark.parametrize("shared_pkgs_dirs", [True], indirect=True)
@pytest.mark.parametrize("prune", (False, True))
def test_env_update(tmp_home, tmp_root_prefix, tmp_path, prune):
    env_name = "env-create-update"

    # Create env with python=3.10.0 and xtensor=0.25.0
    helpers.create("python=3.10.0", "xtensor=0.25.0", "-n", env_name, "--json", no_dry_run=True)
    packages = helpers.umamba_list("-n", env_name, "--json")
    assert any(
        package["name"] == "python" and package["version"] == "3.10.0" for package in packages
    )
    assert any(
        package["name"] == "xtensor" and package["version"] == "0.25.0" for package in packages
    )
    assert any(package["name"] == "xtl" for package in packages)
    assert not any(package["name"] == "ipython" for package in packages)

    # Update python
    env_file_yml = tmp_path / "test_env.yaml"
    env_file_yml.write_text(env_yaml_content_with_version_and_new_pkg)

    cmd = ["update", "-n", env_name, f"--file={env_file_yml}", "-y"]
    if prune:
        cmd += ["--prune"]
    helpers.run_env(*cmd)
    packages = helpers.umamba_list("-n", env_name, "--json")
    assert any(
        package["name"] == "python" and Version(package["version"]) >= Version("3.11.0")
        for package in packages
    )
    assert any(package["name"] == "ipython" for package in packages)
    if prune:
        assert not any(package["name"] == "xtensor" for package in packages)
        # Make sure dependencies of removed pkgs are removed as well
        # since `prune_deps` is always set to true in the case of `env update` command
        # (xtl is a dep of xtensor)
        assert not any(package["name"] == "xtl" for package in packages)
    else:
        assert any(
            package["name"] == "xtensor" and package["version"] == "0.25.0" for package in packages
        )
        assert any(package["name"] == "xtl" for package in packages)


@pytest.mark.parametrize("shared_pkgs_dirs", [True], indirect=True)
def test_explicit_export_topologically_sorted(tmp_home, tmp_prefix):
    """Explicit export must have dependencies before dependent packages."""
    helpers.install("python=3.10", "pip", "jupyterlab")
    lines = helpers.run_env("export", "--explicit").splitlines()

    indices = {
        "libzlib": 0,
        "python": 0,
        "pip": 0,
        "jupyterlab": 0,
    }
    for i, line in enumerate(lines):
        for pkg in indices.keys():
            if pkg in line:
                indices[pkg] = i

    assert indices["libzlib"] < indices["python"]
    assert indices["python"] < indices["pip"]
    assert indices["python"] < indices["jupyterlab"]


@pytest.mark.parametrize("shared_pkgs_dirs", [True], indirect=True)
def test_env_create_pypi(tmp_home, tmp_root_prefix, tmp_path):
    env_prefix = tmp_path / "env-create-pypi"

    create_spec_file = tmp_path / "env-pypi-pkg-test.yaml"

    shutil.copyfile(__this_dir__ / "env-pypi-pkg-test.yaml", create_spec_file)

    res = helpers.run_env("create", "-p", env_prefix, "-f", create_spec_file, "-y", "--json")
    assert res["success"]

    # Check that pypi-pkg-test is installed using pip list for now
    # See: https://github.com/mamba-org/mamba/issues/2059
    pip_list_output = helpers.umamba_run("-p", env_prefix, "pip", "list", "--format=json")
    pip_packages_list = yaml.safe_load(pip_list_output)
    assert any(pkg["name"] == "pypi-pkg-test" for pkg in pip_packages_list)


@pytest.mark.parametrize("shared_pkgs_dirs", [True], indirect=True)
def test_env_create_update_pypi(tmp_home, tmp_root_prefix, tmp_path):
    env_prefix = tmp_path / "env-create-update-pypi"

    create_spec_file = tmp_path / "env-requires-pip-install.yaml"
    update_spec_file = tmp_path / "env-pypi-pkg-test.yaml"

    shutil.copyfile(__this_dir__ / "env-requires-pip-install.yaml", create_spec_file)
    shutil.copyfile(__this_dir__ / "env-pypi-pkg-test.yaml", update_spec_file)

    res = helpers.run_env("create", "-p", env_prefix, "-f", create_spec_file, "-y", "--json")
    assert res["success"]

    # Check pip packages using pip list for now
    # See: https://github.com/mamba-org/mamba/issues/2059
    pip_list_output = helpers.umamba_run("-p", env_prefix, "pip", "list", "--format=json")
    pip_packages_list = yaml.safe_load(pip_list_output)

    assert any(pkg["name"] == "pydantic" for pkg in pip_packages_list)
    # Check that pypi-pkg-test is not installed before the update
    assert all(pkg["name"] != "pypi-pkg-test" for pkg in pip_packages_list)

    res = helpers.run_env("update", "-p", env_prefix, "-f", update_spec_file, "-y", "--json")
    assert res["success"]

    ## Check that pypi-pkg-test is installed after the update
    # (using pip list for now)
    # See: https://github.com/mamba-org/mamba/issues/2059
    pip_list_output = helpers.umamba_run("-p", env_prefix, "pip", "list", "--format=json")
    pip_packages_list = yaml.safe_load(pip_list_output)
    assert any(pkg["name"] == "pypi-pkg-test" for pkg in pip_packages_list)
    assert any(pkg["name"] == "pydantic" for pkg in pip_packages_list)


env_yaml_content_to_update_pip_pkg_version = """
channels:
- conda-forge
dependencies:
- pip
- pip:
  - numpy==1.24.3
"""


@pytest.mark.parametrize("shared_pkgs_dirs", [True], indirect=True)
def test_env_update_conda_forge_with_pypi(tmp_home, tmp_root_prefix, tmp_path):
    env_prefix = tmp_path / "env-update-conda-forge-with-pypi"

    # Create env with numpy=1.24.2
    helpers.create("numpy=1.24.2", "-p", env_prefix, "--json", no_dry_run=True)
    packages = helpers.umamba_list("-p", env_prefix, "--json")
    assert any(
        package["name"] == "numpy"
        and package["version"] == "1.24.2"
        and package["channel"].startswith("conda-forge")
        for package in packages
    )

    env_file_yml = tmp_path / "test_env_update_pip_pkg_version.yaml"
    env_file_yml.write_text(env_yaml_content_to_update_pip_pkg_version)

    res = helpers.run_env("update", "-p", env_prefix, "-f", env_file_yml, "-y", "--json")
    assert res["success"]

    # Note that conda's behavior is different:
    # numpy 1.24.2 is uninstalled to be replaced with 1.24.3 from PyPI
    # (micro)mamba keeps both
    packages = helpers.umamba_list("-p", env_prefix, "--json")
    assert any(
        pkg["name"] == "numpy"
        and pkg["version"] == "1.24.2"
        and pkg["channel"].startswith("conda-forge")
        for pkg in packages
    )

    ## Check pip packages using pip list for now
    ## See: https://github.com/mamba-org/mamba/issues/2059
    pip_list_output = helpers.umamba_run("-p", env_prefix, "pip", "list", "--format=json")
    pip_packages_list = yaml.safe_load(pip_list_output)

    assert any(pkg["name"] == "numpy" and pkg["version"] == "1.24.3" for pkg in pip_packages_list)


env_yaml_content_create_pip_pkg_with_version = """
channels:
- conda-forge
dependencies:
- pip
- pip:
  - numpy==1.26.4
"""


env_yaml_content_to_update_pip_pkg_version_from_conda_forge = """
channels:
- conda-forge
dependencies:
- numpy==2.0.0
"""


@pytest.mark.parametrize("shared_pkgs_dirs", [True], indirect=True)
def test_env_update_pypi_with_conda_forge(tmp_home, tmp_root_prefix, tmp_path):
    env_prefix = tmp_path / "env-update-pypi-with-conda-forge"

    env_file_yml = tmp_path / "test_env_create_pip_pkg_with_version.yaml"
    env_file_yml.write_text(env_yaml_content_create_pip_pkg_with_version)

    # Create env with numpy=1.26.4
    res = helpers.run_env("create", "-p", env_prefix, "-f", env_file_yml, "-y", "--json")
    assert res["success"]

    ## Check pip packages using pip list for now
    ## See: https://github.com/mamba-org/mamba/issues/2059
    pip_list_output = helpers.umamba_run("-p", env_prefix, "pip", "list", "--format=json")
    pip_packages_list = yaml.safe_load(pip_list_output)

    assert any(pkg["name"] == "numpy" and pkg["version"] == "1.26.4" for pkg in pip_packages_list)

    env_file_yml = tmp_path / "test_env_update_pip_pkg_version_with_conda_forge.yaml"
    env_file_yml.write_text(env_yaml_content_to_update_pip_pkg_version_from_conda_forge)

    # Update numpy from conda-forge is not suppposed to be done
    res = helpers.run_env("update", "-p", env_prefix, "-f", env_file_yml, "-y", "--json")
    assert res["success"]

    # Note that conda's behavior is different:
    # numpy 2.0.0 is not installed and numpy 1.26.4 from PyPI is kept
    # (micro)mamba keeps both
    packages = helpers.umamba_list("-p", env_prefix, "--json")
    assert any(
        pkg["name"] == "numpy"
        and pkg["version"] == "2.0.0"
        and pkg["channel"].startswith("conda-forge")
        for pkg in packages
    )

    ## Check pip packages using pip list for now
    ## See: https://github.com/mamba-org/mamba/issues/2059
    pip_list_output = helpers.umamba_run("-p", env_prefix, "pip", "list", "--format=json")
    pip_packages_list = yaml.safe_load(pip_list_output)
<<<<<<< HEAD

    assert any(pkg["name"] == "numpy" and pkg["version"] == "1.26.4" for pkg in pip_packages_list)


@pytest.mark.parametrize("shared_pkgs_dirs", [True], indirect=True)
def test_env_create_whitespace(tmp_home, tmp_root_prefix, tmp_path):
    # Non-regression test for: https://github.com/mamba-org/mamba/issues/3453

    env_prefix = tmp_path / "env-extra-white-space"

    create_spec_file = tmp_path / "env-extra-white-space.yaml"

    shutil.copyfile(__this_dir__ / "env-extra-white-space.yaml", create_spec_file)

    res = helpers.run_env("create", "-p", env_prefix, "-f", create_spec_file, "-y", "--json")
    assert res["success"]

    # Check that the env was created
    assert env_prefix.exists()
    # Check that the env has the right packages
    packages = helpers.umamba_list("-p", env_prefix, "--json")

    assert any(
        package["name"] == "python" and Version(package["version"]) >= Version("3.11")
        for package in packages
    )
    assert any(
        package["name"] == "numpy" and Version(package["version"]) < Version("2.0")
        for package in packages
    )
    assert any(
        package["name"] == "pytorch-cpu" and Version(package["version"]) == Version("1.13.0")
        for package in packages
    )
    assert any(
        package["name"] == "scipy"
        and Version("1.5.0") <= Version(package["version"]) < Version("2.0.0")
        for package in packages
    )
    assert any(
        package["name"] == "scikit-learn" and Version(package["version"]) > Version("1.0.0")
        for package in packages
=======
    # When numpy 2.0.0 is installed using mamba,
    # `numpy-2.0.0.dist-info/` is still created in `env_prefix/lib/pythonx.x/site-packages/` alongside `numpy-1.26.4.dist-info`
    # therefore causing an unexpected result when listing the version.
    # In an ideal world, multiple package managers shouldn't be mixed but since this is supported, tests are here
    # (note that a warning is printed to the user in that case)
    assert any(
        pkg["name"] == "numpy" and Version(pkg["version"]) >= Version("1.26.4")
        for pkg in pip_packages_list
>>>>>>> fc06ae8b
    )<|MERGE_RESOLUTION|>--- conflicted
+++ resolved
@@ -362,50 +362,7 @@
     ## See: https://github.com/mamba-org/mamba/issues/2059
     pip_list_output = helpers.umamba_run("-p", env_prefix, "pip", "list", "--format=json")
     pip_packages_list = yaml.safe_load(pip_list_output)
-<<<<<<< HEAD
-
-    assert any(pkg["name"] == "numpy" and pkg["version"] == "1.26.4" for pkg in pip_packages_list)
-
-
-@pytest.mark.parametrize("shared_pkgs_dirs", [True], indirect=True)
-def test_env_create_whitespace(tmp_home, tmp_root_prefix, tmp_path):
-    # Non-regression test for: https://github.com/mamba-org/mamba/issues/3453
-
-    env_prefix = tmp_path / "env-extra-white-space"
-
-    create_spec_file = tmp_path / "env-extra-white-space.yaml"
-
-    shutil.copyfile(__this_dir__ / "env-extra-white-space.yaml", create_spec_file)
-
-    res = helpers.run_env("create", "-p", env_prefix, "-f", create_spec_file, "-y", "--json")
-    assert res["success"]
-
-    # Check that the env was created
-    assert env_prefix.exists()
-    # Check that the env has the right packages
-    packages = helpers.umamba_list("-p", env_prefix, "--json")
-
-    assert any(
-        package["name"] == "python" and Version(package["version"]) >= Version("3.11")
-        for package in packages
-    )
-    assert any(
-        package["name"] == "numpy" and Version(package["version"]) < Version("2.0")
-        for package in packages
-    )
-    assert any(
-        package["name"] == "pytorch-cpu" and Version(package["version"]) == Version("1.13.0")
-        for package in packages
-    )
-    assert any(
-        package["name"] == "scipy"
-        and Version("1.5.0") <= Version(package["version"]) < Version("2.0.0")
-        for package in packages
-    )
-    assert any(
-        package["name"] == "scikit-learn" and Version(package["version"]) > Version("1.0.0")
-        for package in packages
-=======
+
     # When numpy 2.0.0 is installed using mamba,
     # `numpy-2.0.0.dist-info/` is still created in `env_prefix/lib/pythonx.x/site-packages/` alongside `numpy-1.26.4.dist-info`
     # therefore causing an unexpected result when listing the version.
@@ -413,6 +370,45 @@
     # (note that a warning is printed to the user in that case)
     assert any(
         pkg["name"] == "numpy" and Version(pkg["version"]) >= Version("1.26.4")
-        for pkg in pip_packages_list
->>>>>>> fc06ae8b
+        for pkg in pip_packages_list    
+    )
+
+@pytest.mark.parametrize("shared_pkgs_dirs", [True], indirect=True)
+def test_env_create_whitespace(tmp_home, tmp_root_prefix, tmp_path):
+    # Non-regression test for: https://github.com/mamba-org/mamba/issues/3453
+
+    env_prefix = tmp_path / "env-extra-white-space"
+
+    create_spec_file = tmp_path / "env-extra-white-space.yaml"
+
+    shutil.copyfile(__this_dir__ / "env-extra-white-space.yaml", create_spec_file)
+
+    res = helpers.run_env("create", "-p", env_prefix, "-f", create_spec_file, "-y", "--json")
+    assert res["success"]
+
+    # Check that the env was created
+    assert env_prefix.exists()
+    # Check that the env has the right packages
+    packages = helpers.umamba_list("-p", env_prefix, "--json")
+
+    assert any(
+        package["name"] == "python" and Version(package["version"]) >= Version("3.11")
+        for package in packages
+    )
+    assert any(
+        package["name"] == "numpy" and Version(package["version"]) < Version("2.0")
+        for package in packages
+    )
+    assert any(
+        package["name"] == "pytorch-cpu" and Version(package["version"]) == Version("1.13.0")
+        for package in packages
+    )
+    assert any(
+        package["name"] == "scipy"
+        and Version("1.5.0") <= Version(package["version"]) < Version("2.0.0")
+        for package in packages
+    )
+    assert any(
+        package["name"] == "scikit-learn" and Version(package["version"]) > Version("1.0.0")
+        for package in packages
     )