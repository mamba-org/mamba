--- conflicted
+++ resolved
@@ -430,16 +430,10 @@
         helpers.dry_run_tests is helpers.DryRun.ULTRA_DRY,
         reason="Running only ultra-dry tests",
     )
-<<<<<<< HEAD
-    def test_python_pinning(self, existing_cache):
-        res_py = install("python=3.9", no_dry_run=True)
-        res = install("setuptools=28.4.0", "--no-py-pin", "--json")
-=======
     def test_no_python_pinning(self, existing_cache):
         helpers.install("python=3.9", no_dry_run=True)
         res = helpers.install("setuptools=28.4.0", "--no-py-pin", "--json")
 
->>>>>>> a63587da
         keys = {"success", "prefix", "actions", "dry_run"}
         assert keys.issubset(set(res.keys()))
 
