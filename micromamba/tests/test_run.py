--- conflicted
+++ resolved
@@ -85,11 +85,7 @@
     @pytest.mark.skipif(platform == "win32", reason="win32 does not support lockfiles")
     def test_lock_no_lock(self):
         tmp_env = os.environ.copy()
-<<<<<<< HEAD
         umamba = get_umamba()
-=======
-        umamba = get_umamba() 
->>>>>>> ff96f32f
         run_cmd = ["sleep", "1"]
         for expected_num_lockfiles, add_no_lock_flag in [(1, False), (0, True)]:
             cmd = [umamba, "run"] + (["--no-lock"] if add_no_lock_flag else []) + run_cmd
@@ -99,11 +95,7 @@
                 tmp_env["HOME"] = tmpdir
                 with subprocess.Popen(cmd, env=tmp_env) as proc:
                     # give enough time for lockfiles to be created
-<<<<<<< HEAD
-                    time.sleep(0.2)
-=======
                     time.sleep(0.1)
->>>>>>> ff96f32f
                     poll = proc.poll()
                     assert poll is None, f"micromamba run failed {' '.join(cmd)}"
                     files = [x for x in Path(tmpdir).rglob("*") if x.suffix == ".json"]
