--- conflicted
+++ resolved
@@ -42,18 +42,12 @@
 
         lnk = os.path.join(d, "Miniforge", "Miniforge Prompt (" + env_name + ").lnk")
         d2 = self.dirs["system"]["start"][0]
-<<<<<<< HEAD
         lnk2 = os.path.join(d2, "Miniforge", "Miniforge Prompt (" + env_name + ").lnk")
 
-        assert os.path.exists(lnk) or os.path.exists(lnk2)
+        assert (os.path.exists(lnk) or os.path.exists(lnk2))
 
         if os.path.exists(lnk2):
             lnk = lnk2
-=======
-        lnk2 = os.path.join(d, "Miniforge", "Miniforge Prompt (" + env_name + ").lnk")
-
-        assert os.path.exists(lnk) or os.path.exists(lnk2)
->>>>>>> 42bb0f36
 
         shell = win32com.client.Dispatch("WScript.Shell")
         shortcut = shell.CreateShortCut(lnk)
@@ -91,7 +85,7 @@
         d2 = self.dirs["system"]["start"][0]
         lnk2 = os.path.join(d2, "Miniforge", "Miniforge Prompt (" + env_name + ").lnk")
 
-        assert os.path.exists(lnk) or os.path.exists(lnk2)
+        assert (os.path.exists(lnk) or os.path.exists(lnk2))
 
         if os.path.exists(lnk2):
             lnk = lnk2
